--- conflicted
+++ resolved
@@ -132,30 +132,15 @@
 FIND_PACKAGE(Qt5Qml ${REQUIRED_QT_VERSION} REQUIRED)
 FIND_PACKAGE(Qt5Quick ${REQUIRED_QT_VERSION} REQUIRED)
 FIND_PACKAGE(Qt5QuickWidgets ${REQUIRED_QT_VERSION} REQUIRED)
-<<<<<<< HEAD
-
-FIND_PACKAGE(CLucene REQUIRED)
 FIND_PACKAGE(Swordxx 2.0.0 REQUIRED)
-=======
-FIND_PACKAGE(Sword 1.7.0 REQUIRED)
->>>>>>> fe216f11
 
 
 ######################################################
 # Build options, definitions, linker flags etc for all targets:
 #
 SET(CMAKE_AUTOMOC ON)
-<<<<<<< HEAD
 SET(CMAKE_CXX_STANDARD 14)
-ADD_COMPILE_OPTIONS(
-  "-DBT_VERSION=\"${BT_VERSION_FULL}\""
-  "$<$<STREQUAL:$<CONFIGURATION>,Release>:-O2>"
-  "$<$<STREQUAL:$<CONFIGURATION>,Release>:-DNDEBUG>"
-  "$<$<STREQUAL:$<CONFIGURATION>,Release>:-DQT_NO_DEBUG>"
-)
-=======
 ADD_DEFINITIONS("-DBT_VERSION=\"${BT_VERSION_FULL}\"")
->>>>>>> fe216f11
 IF("${CMAKE_BUILD_TYPE}" STREQUAL "Release")
     SET(CMAKE_AUTOMOC_MOC_OPTIONS "-DNDEBUG")
 ENDIF()
@@ -163,14 +148,10 @@
     ADD_COMPILE_OPTIONS("/Zi")
 ELSE()
     ADD_COMPILE_OPTIONS(
-<<<<<<< HEAD
         "-std=c++14" "-ggdb" "-Wall" "-Wextra"
-=======
-        "-std=c++11" "-ggdb" "-Wall" "-Wextra"
         "$<$<STREQUAL:$<CONFIGURATION>,Release>:-O2>"
         "$<$<STREQUAL:$<CONFIGURATION>,Release>:-DNDEBUG>"
         "$<$<STREQUAL:$<CONFIGURATION>,Release>:-DQT_NO_DEBUG>"
->>>>>>> fe216f11
         "$<$<NOT:$<STREQUAL:$<CONFIGURATION>,Release>>:-fno-omit-frame-pointer>"
     )
 ENDIF()
@@ -204,24 +185,6 @@
 ######################################################
 # Paths for installation:
 #
-<<<<<<< HEAD
-# The actual build options
-#
-INCLUDE_DIRECTORIES(
-    ${CMAKE_CURRENT_BINARY_DIR}        #for .h files generated from .ui
-    ${CMAKE_CURRENT_SOURCE_DIR}/src    # so that include paths like "frontend/..." work
-    ${CLucene_INCLUDE_DIR}            #CLucene headers
-    ${CLucene_LIBRARY_DIR}            #CLucene/clucene-config.h
-    ${Swordxx_INCLUDE_DIRS}
-)
-# Macros used by BTUITranslationLink.cmake amd BTUITranslation.cmake
-include("${CMAKE_CURRENT_SOURCE_DIR}/cmake/BTTranslationMacros.cmake")
-
-# Define rules to generate translation files and link them to
-# the executable using a qrc file.
-IF (${bibletime_LINK_TRANSLATION_FILES})
-    INCLUDE("${CMAKE_CURRENT_SOURCE_DIR}/cmake/BTUITranslationLink.cmake")
-=======
 IF(NOT DEFINED BT_BINDIR)
     IF(APPLE)
         SET(BT_BINDIR "../MacOS")
@@ -239,15 +202,14 @@
 IF(NOT DEFINED BT_DATADIR)
     SET(BT_DATADIR "${BT_DATAROOTDIR}")
 ENDIF()
-IF(NOT DEFINED SWORD_DATADIR)
-    SET(SWORD_DATADIR "${BT_DATAROOTDIR}")
+IF(NOT DEFINED SWORDXX_DATADIR)
+    SET(SWORDXX_DATADIR "${BT_DATAROOTDIR}")
 ENDIF()
 IF(NOT DEFINED BT_DOCDIR)
     SET(BT_DOCDIR "${BT_DATAROOTDIR}/doc/bibletime")
 ENDIF()
 IF(NOT DEFINED BT_LOCALEDIR)
     SET(BT_LOCALEDIR "${BT_DATAROOTDIR}/locale")
->>>>>>> fe216f11
 ENDIF()
 
 
@@ -266,7 +228,6 @@
 TARGET_COMPILE_OPTIONS(bibletime_backend
     PUBLIC
         ${BibleTime_CXXFLAGS}
-        ${Sword_CFLAGS_OTHER}
 )
 TARGET_INCLUDE_DIRECTORIES(bibletime_backend
     PRIVATE
@@ -274,20 +235,16 @@
         ${CLucene_LIBRARY_DIR}            #CLucene/clucene-config.h
     PUBLIC
         ${CMAKE_CURRENT_BINARY_DIR}        #for .h files generated from .ui
-        ${Sword_INCLUDE_DIRS}
+        ${Swordxx_INCLUDE_DIRS}
 )
 TARGET_LINK_LIBRARIES(bibletime_backend
     PUBLIC
         Qt5::Widgets
         Qt5::Xml
         -L${CLucene_LIBRARY_DIR} ${CLucene_LIBRARY}
-        ${Sword_LDFLAGS}
+        ${Swordxx_LIBRARIES}
         ${BibleTime_LDFLAGS}
 )
-<<<<<<< HEAD
-TARGET_LINK_LIBRARIES(bibletime_common Qt5::Widgets Qt5::Xml ${Swordxx_LIBRARIES})
-=======
->>>>>>> fe216f11
 
 
 ######################################################
@@ -311,11 +268,6 @@
     SET_TARGET_PROPERTIES("bibletime" PROPERTIES OUTPUT_NAME "bibletime")
 ENDIF()
 TARGET_LINK_LIBRARIES("bibletime"
-<<<<<<< HEAD
-    bibletime_common
-    ${CLucene_LIBRARY}
-    ${Swordxx_LIBRARIES}
-=======
     PRIVATE
         bibletime_backend
         Qt5::Network
@@ -325,43 +277,14 @@
         Qt5::Svg
         Qt5::Widgets
         Qt5::Xml
->>>>>>> fe216f11
-)
-
-
-<<<<<<< HEAD
-SET(BibleTime_LDFLAGS "")
-IF(MSVC)
-  SET(CMAKE_CXX_FLAGS_RELEASE "-DSWUSINGDLL /MD  /Zc:wchar_t- /W1 /D_UNICODE /DUNICODE /Zc:wchar_t")
-  SET(CMAKE_CXX_FLAGS_DEBUG   "-DSWUSINGDLL /MDd /Zc:wchar_t- /W1 /D_UNICODE /DUNICODE /Zc:wchar_t /Od")
-  SET(BibleTime_LDFLAGS "${BibleTime_LDFLAGS} /SUBSYSTEM:WINDOWS")
-ELSE()
-  ADD_COMPILE_OPTIONS("-fPIE" "-fexceptions")
-  SET(CMAKE_CXX_FLAGS_RELEASE "")
-  SET(CMAKE_CXX_FLAGS_DEBUG "")
-  IF(APPLE)
-    # enable support MacOS 10.5+
-    SET(T "/Applications/Xcode.app/Contents/Developer/Platforms/MacOSX.platform/Developer/SDKs/MacOSX10.13.sdk/")
-    SET(BibleTime_CXXFLAGS "${BibleTime_CXXFLAGS} -mmacosx-version-min=10.7 -stdlib=libc++ -isysroot ${T}")
-    SET(BibleTime_LDFLAGS "${BibleTime_LDFLAGS} -mmacosx-version-min=10.7 -stdlib=libc++ -isysroot ${T} -F /Library/Frameworks/")
-    UNSET(T)
-  ENDIF()
-ENDIF()
-
-SET_TARGET_PROPERTIES("bibletime" PROPERTIES
-                      COMPILE_FLAGS "${BibleTime_CXXFLAGS}"
-                      LINK_FLAGS "${BibleTime_LDFLAGS}")
-
-SET_TARGET_PROPERTIES("bibletime_common" PROPERTIES
-                      COMPILE_FLAGS "${BibleTime_CXXFLAGS}"
-                      LINK_FLAGS "${BibleTime_LDFLAGS}")
-=======
+)
+
+
 ######################################################
 # Define rules to generate and install translation files:
 #
 INCLUDE("${CMAKE_CURRENT_SOURCE_DIR}/cmake/BTUITranslation.cmake")
 
->>>>>>> fe216f11
 
 ######################################################
 # Tests:
@@ -417,9 +340,9 @@
 # Windows:
 IF(MSVC)
   # sword locale information
-  FILE(GLOB INSTALL_SWORD_LOCALE_LIST "${Swordxx_INCLUDE_DIRS}/../../locales.d/*")
-  INSTALL(FILES ${INSTALL_SWORD_LOCALE_LIST}
-          DESTINATION "${SWORD_DATADIR}/sword/locales.d/")
+  FILE(GLOB INSTALL_SWORDXX_LOCALE_LIST "${Swordxx_INCLUDE_DIRS}/../../locales.d/*")
+  INSTALL(FILES ${INSTALL_SWORDXX_LOCALE_LIST}
+          DESTINATION "${SWORDXX_DATADIR}/sword/locales.d/")
 
   # install pdb file for debugging purposes
   IF(CMAKE_BUILD_TYPE STREQUAL "Debug")
@@ -431,9 +354,9 @@
 # OS X:
 IF(APPLE)
   # sword locale information, needed for DMG image
-  FILE(GLOB INSTALL_SWORD_LOCALE_LIST "${Swordxx_INCLUDE_DIRS}/../../share/sword/locales.d/*")
-  INSTALL(FILES ${INSTALL_SWORD_LOCALE_LIST}
-          DESTINATION "${SWORD_DATADIR}/sword/locales.d/")
+  FILE(GLOB INSTALL_SWORDXX_LOCALE_LIST "${Swordxx_INCLUDE_DIRS}/../../share/sword/locales.d/*")
+  INSTALL(FILES ${INSTALL_SWORDXX_LOCALE_LIST}
+          DESTINATION "${SWORDXX_DATADIR}/sword/locales.d/")
 ENDIF()
 
 
