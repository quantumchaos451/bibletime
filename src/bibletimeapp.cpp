--- conflicted
+++ resolved
@@ -27,11 +27,7 @@
 
 BibleTimeApp::~BibleTimeApp() {
     // Prevent writing to the log file before the directory cache is init:
-<<<<<<< HEAD
-    if (!m_init)
-=======
     if (!m_init || BtConfig::m_instance == 0)
->>>>>>> a21933bb
         return;
 
     //we can set this safely now because we close now (hopyfully without crash)
