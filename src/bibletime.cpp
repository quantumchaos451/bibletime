--- conflicted
+++ resolved
@@ -54,15 +54,10 @@
     Q_ASSERT(m_instance == 0);
     m_instance = this;
 
-<<<<<<< HEAD
-    QSplashScreen splash;
-    bool showSplash = getBtConfig().getValue<bool>("gui/logo");
-=======
     QSplashScreen *splash = 0;
->>>>>>> 999de7dd
     QString splashHtml;
 
-    if (CBTConfig::get(CBTConfig::logo)) {
+    if (getBtConfig().getValue<bool>("gui/logo")) {
         splashHtml = "<div style='background:transparent;color:white;font-weight:bold'>%1"
                      "</div>";
         const QDate date(QDate::currentDate());
