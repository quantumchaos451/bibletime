/*********
*
* This file is part of BibleTime's source code, http://www.bibletime.info/.
*
* Copyright 1999-2011 by the BibleTime developers.
* The BibleTime source code is licensed under the GNU General Public License version 2.0.
*
**********/

#include "bibletime.h"

#include <QAction>
#include <QApplication>
#include <QCloseEvent>
#include <QDate>
#include <QDebug>
#include <QInputDialog>
#include <QMdiSubWindow>
#include <QMessageBox>
#include <QSplashScreen>
#include <QSplitter>
#include <qglobal.h>
#include <ctime>
#include "backend/config/btconfig.h"
#include "backend/drivers/cswordbiblemoduleinfo.h"
#include "backend/drivers/cswordbookmoduleinfo.h"
#include "backend/drivers/cswordcommentarymoduleinfo.h"
#include "backend/drivers/cswordlexiconmoduleinfo.h"
#include "backend/drivers/cswordmoduleinfo.h"
#include "backend/keys/cswordldkey.h"
#include "backend/keys/cswordversekey.h"
#include "frontend/btaboutmoduledialog.h"
#include "frontend/cmdiarea.h"
#include "frontend/displaywindow/btactioncollection.h"
#include "frontend/displaywindow/cdisplaywindow.h"
#include "frontend/displaywindow/cdisplaywindowfactory.h"
#include "frontend/displaywindow/creadwindow.h"
#include "frontend/displaywindow/cwritewindow.h"
#include "frontend/keychooser/ckeychooser.h"
#include "frontend/searchdialog/csearchdialog.h"
#include "util/cresmgr.h"
#include "util/directory.h"


using namespace Profile;

BibleTime *BibleTime::m_instance = 0;

BibleTime::BibleTime(QWidget *parent, Qt::WindowFlags flags)
    : QMainWindow(parent, flags), m_WindowWasMaximizedBeforeFullScreen(false)
{
    namespace DU = util::directory;

    Q_ASSERT(m_instance == 0);
    m_instance = this;

    QSplashScreen splash;
    bool showSplash = getBtConfig().getValue<bool>("gui/logo");
    QString splashHtml;

    if (showSplash) {
        splashHtml = "<div style='background:transparent;color:white;font-weight:bold'>%1"
                     "</div>";
        const QDate date(QDate::currentDate());
        const int day = date.day();
        const int month = date.month();
        QString splashImage(DU::getPicsDir().canonicalPath().append("/"));

        if ((month >= 12 && day >= 24) || (month <= 1 && day < 6)) {
            splashImage.append("startuplogo_christmas.png");
        } else {
            splashImage.append("startuplogo.png");
        }

        QPixmap pm;
        if (!pm.load(splashImage)) {
            qWarning("Can't load startuplogo! Check your installation.");
        }
        splash.setPixmap(pm);
        splash.show();

        splash.showMessage(splashHtml.arg(tr("Initializing the SWORD engine...")),
                           Qt::AlignCenter);
    }
    initBackends();

    if (showSplash) {
        splash.showMessage(splashHtml.arg(tr("Creating BibleTime's user interface...")),
                           Qt::AlignCenter);
    }
    initView();

    if (showSplash) {
        splash.showMessage(splashHtml.arg(tr("Initializing menu- and toolbars...")),
                           Qt::AlignCenter);
    }
    initActions();
    initMenubar();
    initToolbars();
    initConnections();

    setWindowTitle("BibleTime " BT_VERSION);
    setWindowIcon(DU::getIcon(CResMgr::mainWindow::icon));
    retranslateUi();
}

BibleTime::~BibleTime() {
    //  delete m_dcopInterface;
    // The backend is deleted by the BibleTimeApp instance
#ifdef BT_DEBUG
    deleteDebugWindow();
#endif
<<<<<<< HEAD
    saveSettings();
}

/** Saves the properties of BibleTime to the application wide configfile  */
void BibleTime::saveSettings() {
    /// \todo how to write settings?

    getBtConfig().setValue("gui/showMainToolbar", m_viewToolbarAction->isChecked());

    if(m_windowAutoTileVerticalAction->isChecked())        getBtConfig().setValue("gui/alignmentMode", autoTileVertical);
    else if(m_windowAutoTileHorizontalAction->isChecked()) getBtConfig().setValue("gui/alignmentMode", autoTileHorizontal);
    else if(m_windowAutoTileAction->isChecked())           getBtConfig().setValue("gui/alignmentMode", autoTile);
    else if(m_windowAutoTabbedAction->isChecked())         getBtConfig().setValue("gui/alignmentMode", autoTabbed);
    else if(m_windowAutoCascadeAction->isChecked())        getBtConfig().setValue("gui/alignmentMode", autoCascade);

=======
>>>>>>> abc2d6ac
    CProfile* p = m_profileMgr.startupProfile();
    if (p) {
        saveProfile(p);
    }
}

<<<<<<< HEAD
/** Reads the settings from the configfile and sets the right properties. */
void BibleTime::readSettings() {
    qDebug() << "******************BibleTime::readSettings******************************";
    m_actionCollection->readShortcuts("Application shortcuts");

    m_viewToolbarAction->setChecked( getBtConfig().getValue<bool>("gui/showMainToolbar") );
    slotToggleMainToolbar();

    switch(getBtConfig().getValue<alignmentMode>("gui/alignmentMode"))
    {
        case autoTileVertical:
            m_windowAutoTileVerticalAction->setChecked( true );
            m_windowManualModeAction->setChecked(false);
            slotAutoTileVertical();
            break;
        case autoTileHorizontal:
            m_windowAutoTileHorizontalAction->setChecked( true );
            m_windowManualModeAction->setChecked(false);
            slotAutoTileHorizontal();
            break;
        case autoTile:
            m_windowAutoTileAction->setChecked(true);
            m_windowManualModeAction->setChecked(false);
            slotAutoTile();
            break;
        case autoTabbed:
            m_windowAutoTabbedAction->setChecked(true);
            m_windowManualModeAction->setChecked(false);
            slotAutoTabbed();
            break;
        case autoCascade:
            m_windowAutoCascadeAction->setChecked(true);
            m_windowManualModeAction->setChecked(false);
            slotAutoCascade();
            break;
        case manual:
            m_windowManualModeAction->setChecked(true);
            slotManualArrangementMode();
            break;
        default:
            Q_ASSERT("An unknown arrangement mode was used, this is a programming error.");
            break;
    }
}

=======
>>>>>>> abc2d6ac
/** Creates a new presenter in the MDI area according to the type of the module. */
CDisplayWindow* BibleTime::createReadDisplayWindow(QList<CSwordModuleInfo*> modules, const QString& key) {
    qApp->setOverrideCursor( QCursor(Qt::WaitCursor) );
    qDebug() << "BibleTime::createReadDisplayWindow(QList<CSwordModuleInfo*> modules, const QString& key)";
    CDisplayWindow* displayWindow = CDisplayWindowFactory::createReadInstance(modules, m_mdi);
    if ( displayWindow ) {
        displayWindow->init();
        m_mdi->addSubWindow(displayWindow);
        displayWindow->show();
        //   if (!key.isEmpty())
        displayWindow->lookupKey(key);
    }
    // We have to process pending events here, otherwise displayWindow is not fully painted
    qApp->processEvents();
    // Now all events, including mouse clicks for the displayWindow have been handled
    // and we can let the user click the same module again
    //m_bookshelfPage->unfreezeModules(modules);
    qApp->restoreOverrideCursor();
    return displayWindow;
}


/** Creates a new presenter in the MDI area according to the type of the module. */
CDisplayWindow* BibleTime::createReadDisplayWindow(CSwordModuleInfo* module, const QString& key) {
    QList<CSwordModuleInfo*> list;
    list.append(module);

    return createReadDisplayWindow(list, key);
}

CDisplayWindow* BibleTime::createWriteDisplayWindow(CSwordModuleInfo* module, const QString& key, const CWriteWindow::WriteWindowType& type) {
    qApp->setOverrideCursor( QCursor(Qt::WaitCursor) );

    QList<CSwordModuleInfo*> modules;
    modules.append(module);

    CDisplayWindow* displayWindow = CDisplayWindowFactory::createWriteInstance(modules, m_mdi, type);
    if ( displayWindow ) {
        displayWindow->init();
        m_mdi->addSubWindow(displayWindow);
        if (m_mdi->subWindowList().count() == 0)
            displayWindow->showMaximized();
        else
            displayWindow->show();
        displayWindow->lookupKey(key);
    }

    qApp->restoreOverrideCursor();
    return displayWindow;
}

CDisplayWindow* BibleTime::moduleEditPlain(CSwordModuleInfo *module) {
    /// \todo Refactor this.
    return createWriteDisplayWindow(module,
                                    QString::null,
                                    CWriteWindow::PlainTextWindow);
}

CDisplayWindow* BibleTime::moduleEditHtml(CSwordModuleInfo *module) {
    /// \todo Refactor this.
    return createWriteDisplayWindow(module,
                                    QString::null,
                                    CWriteWindow::HTMLWindow);
}


void BibleTime::searchInModule(CSwordModuleInfo *module) {
    /// \todo Refactor this.
    QList<const CSwordModuleInfo *> modules;
    modules.append(module);
    Search::CSearchDialog::openDialog(modules, QString::null);
}

bool BibleTime::moduleUnlock(CSwordModuleInfo *module, QWidget *parent) {
    /// \todo Write a proper unlocking dialog with integrated error messages.
    QString unlockKey;
    bool ok;
    for (;;) {
        unlockKey = QInputDialog::getText(
            parent, tr("Unlock Work"), tr("Enter the unlock key for %1.").arg(module->name()),
            QLineEdit::Normal, module->config(CSwordModuleInfo::CipherKey), &ok
        );
        if (!ok) return false;
        module->unlock(unlockKey);

        /// \todo refactor this module reload
        /* There is currently a deficiency in sword 1.6.1 in that backend->setCipherKey() does
         * not work correctly for modules from which data was already fetched. Therefore we have to
         * reload the modules.
         */
        {
            const QString moduleName(module->name());
            CSwordBackend *backend = CSwordBackend::instance();
            backend->reloadModules(CSwordBackend::OtherChange);
            module = backend->findModuleByName(moduleName);
            Q_ASSERT(module != 0);
        }

        if (!module->isLocked()) break;
        QMessageBox::warning(parent, tr("Warning: Invalid unlock key!"),
                             tr("The unlock key you provided did not properly unlock this "
                                "module. Please try again."));
    }
    return true;
}

void BibleTime::slotModuleUnlock(CSwordModuleInfo *module) {
    moduleUnlock(module, this);
}

void BibleTime::moduleAbout(CSwordModuleInfo *module) {
    BTAboutModuleDialog *dialog = new BTAboutModuleDialog(module, this);
    dialog->setAttribute(Qt::WA_DeleteOnClose); // Destroy dialog when closed
    dialog->show();
    dialog->raise();
}

/** Refreshes all presenters.*/
void BibleTime::refreshDisplayWindows() {
    foreach (QMdiSubWindow* subWindow, m_mdi->subWindowList()) {
        if (CDisplayWindow* window = dynamic_cast<CDisplayWindow*>(subWindow->widget())) {
            window->reload(CSwordBackend::OtherChange);
        }
    }
}

/** Refresh main window accelerators */
void BibleTime::refreshBibleTimeAccel() {
    m_actionCollection->readShortcuts("Application shortcuts");
}

void BibleTime::closeEvent(QCloseEvent *event) {
    /*
      Sequentially queries all open subwindows whether its fine to close them. If some sub-
      window returns false, the querying is stopped and the close event is ignored. If all
      subwindows return true, the close event is accepted.
    */
    Q_FOREACH(QMdiSubWindow *subWindow, m_mdi->subWindowList()) {
        if (CDisplayWindow* window = dynamic_cast<CDisplayWindow*>(subWindow->widget())) {
            if (!window->queryClose()) {
                event->ignore();
                return;
            }
        }
    }
    event->accept();
}

/** Restores the workspace if the flag for this is set in the config. */
void BibleTime::restoreWorkspace() {
    if (CProfile* p = m_profileMgr.startupProfile()) {
        loadProfile(p);
    }
}

void BibleTime::processCommandline(bool ignoreSession, const QString &bibleKey) {
    if (getBtConfig().getValue<bool>("state/crashedTwoTimes")) {
        return;
    }

    if (!ignoreSession) {
        restoreWorkspace();
    }

    if (getBtConfig().getValue<bool>("state/crashedLastTime")) {
        return;
    }

    if (!bibleKey.isNull()) {
        CSwordModuleInfo* bible = getBtConfig().getDefaultSwordModuleByType("standardBible");
        if (bibleKey == "random") {
            CSwordVerseKey vk(0);
            const int maxIndex = 31100;
            time_t seconds;
            seconds = time (NULL);
            srand(seconds);
            int newIndex = rand() % maxIndex;
            vk.setPosition(sword::TOP);
            vk.Index(newIndex);
            createReadDisplayWindow(bible, vk.key());
        } else {
            createReadDisplayWindow(bible, bibleKey);
        }

        /*
          We are sure only one window is open - it should be displayed
          fullscreen in the working area:
        */
        m_mdi->myTileVertical();
    }

    if (getBtConfig().getValue<bool>("state/crashedLastTime")) {
        getBtConfig().setValue("state/crashedTwoTimes", true);
    }
    else {
        getBtConfig().setValue("state/crashedLastTime", true);
    }
    getBtConfig().syncConfig();
}

bool BibleTime::event(QEvent* event) {
    if (event->type() == QEvent::Close)
        Search::CSearchDialog::closeDialog();
    return QMainWindow::event(event);
}<|MERGE_RESOLUTION|>--- conflicted
+++ resolved
@@ -110,78 +110,12 @@
 #ifdef BT_DEBUG
     deleteDebugWindow();
 #endif
-<<<<<<< HEAD
-    saveSettings();
-}
-
-/** Saves the properties of BibleTime to the application wide configfile  */
-void BibleTime::saveSettings() {
-    /// \todo how to write settings?
-
-    getBtConfig().setValue("gui/showMainToolbar", m_viewToolbarAction->isChecked());
-
-    if(m_windowAutoTileVerticalAction->isChecked())        getBtConfig().setValue("gui/alignmentMode", autoTileVertical);
-    else if(m_windowAutoTileHorizontalAction->isChecked()) getBtConfig().setValue("gui/alignmentMode", autoTileHorizontal);
-    else if(m_windowAutoTileAction->isChecked())           getBtConfig().setValue("gui/alignmentMode", autoTile);
-    else if(m_windowAutoTabbedAction->isChecked())         getBtConfig().setValue("gui/alignmentMode", autoTabbed);
-    else if(m_windowAutoCascadeAction->isChecked())        getBtConfig().setValue("gui/alignmentMode", autoCascade);
-
-=======
->>>>>>> abc2d6ac
     CProfile* p = m_profileMgr.startupProfile();
     if (p) {
         saveProfile(p);
     }
 }
 
-<<<<<<< HEAD
-/** Reads the settings from the configfile and sets the right properties. */
-void BibleTime::readSettings() {
-    qDebug() << "******************BibleTime::readSettings******************************";
-    m_actionCollection->readShortcuts("Application shortcuts");
-
-    m_viewToolbarAction->setChecked( getBtConfig().getValue<bool>("gui/showMainToolbar") );
-    slotToggleMainToolbar();
-
-    switch(getBtConfig().getValue<alignmentMode>("gui/alignmentMode"))
-    {
-        case autoTileVertical:
-            m_windowAutoTileVerticalAction->setChecked( true );
-            m_windowManualModeAction->setChecked(false);
-            slotAutoTileVertical();
-            break;
-        case autoTileHorizontal:
-            m_windowAutoTileHorizontalAction->setChecked( true );
-            m_windowManualModeAction->setChecked(false);
-            slotAutoTileHorizontal();
-            break;
-        case autoTile:
-            m_windowAutoTileAction->setChecked(true);
-            m_windowManualModeAction->setChecked(false);
-            slotAutoTile();
-            break;
-        case autoTabbed:
-            m_windowAutoTabbedAction->setChecked(true);
-            m_windowManualModeAction->setChecked(false);
-            slotAutoTabbed();
-            break;
-        case autoCascade:
-            m_windowAutoCascadeAction->setChecked(true);
-            m_windowManualModeAction->setChecked(false);
-            slotAutoCascade();
-            break;
-        case manual:
-            m_windowManualModeAction->setChecked(true);
-            slotManualArrangementMode();
-            break;
-        default:
-            Q_ASSERT("An unknown arrangement mode was used, this is a programming error.");
-            break;
-    }
-}
-
-=======
->>>>>>> abc2d6ac
 /** Creates a new presenter in the MDI area according to the type of the module. */
 CDisplayWindow* BibleTime::createReadDisplayWindow(QList<CSwordModuleInfo*> modules, const QString& key) {
     qApp->setOverrideCursor( QCursor(Qt::WaitCursor) );
