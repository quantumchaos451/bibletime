/*********
*
* This file is part of BibleTime's source code, http://www.bibletime.info/.
*
* Copyright 1999-2011 by the BibleTime developers.
* The BibleTime source code is licensed under the GNU General Public License version 2.0.
*
**********/

#include "bibletime.h"

#include <QList>
#include <QMdiSubWindow>
#include "backend/keys/cswordversekey.h"
#include "frontend/cmdiarea.h"

// Sword includes:
#include <versekey.h>
#include <listkey.h>


//helper function
void BibleTime::syncAllModulesByType(const CSwordModuleInfo::ModuleType type, const QString& key) {
    Q_FOREACH (const QMdiSubWindow * const w, m_mdi->usableWindowList()) {
        CDisplayWindow * const d = dynamic_cast<CDisplayWindow*>(w->widget());
        if (d != 0 && !d->modules().isEmpty() && d->modules().first()->type() == type) {
            d->lookupKey(key);
        }
    }
}

void BibleTime::closeAllModuleWindows() {
    m_mdi->closeAllSubWindows();
}
<<<<<<< HEAD

=======
>>>>>>> a21933bb
QStringList BibleTime::searchInModule(const QString& moduleName, const QString& searchText) {
    QStringList ret;
    CSwordModuleInfo* mod = CSwordBackend::instance()->findModuleByName(moduleName);

    if (mod) {
        sword::ListKey result;

        //mod->search(searchText, CSwordModuleSearch::multipleWords, sword::ListKey());
        sword::ListKey scope;
        mod->searchIndexed(searchText, scope, result);

        const QString lead = QString("[%1] ").arg(moduleName);

        for ( int i = 0; i < result.Count(); ++i ) {
            sword::SWKey* key = result.getElement(i);
            Q_ASSERT(key);


            if (mod->type() == CSwordModuleInfo::Bible || mod->type() == CSwordModuleInfo::Commentary) {
                sword::VerseKey vk(key->getText());
                ret << lead + QString::fromUtf8( vk.getOSISRef() );
            }
            else {
                ret << lead + QString::fromUtf8( key->getText() );
            }
        }
    }
    return ret;
}

QStringList BibleTime::searchInOpenModules(const QString& searchText) {
    QStringList ret;
    Q_FOREACH (const QMdiSubWindow * const subWindow, m_mdi->subWindowList()) {
        const CDisplayWindow * const w = dynamic_cast<CDisplayWindow*>(subWindow->widget());
        if (w != 0) {
            Q_FOREACH (const CSwordModuleInfo * const mi, w->modules()) {
                ret += searchInModule(mi->name(), searchText);
            }
        }
    }
    return ret;
}

QString BibleTime::getCurrentReference() {
    QString ret = QString::null;

    QMdiSubWindow* activeSubWindow = m_mdi->activeSubWindow();
    if (!activeSubWindow) return ret;

    CDisplayWindow* w = dynamic_cast<CDisplayWindow*>(activeSubWindow->widget());

    if (w) {
        QString modType;
        Q_ASSERT(w->modules().first());
        switch (w->modules().first()->type()) {
            case CSwordModuleInfo::Bible:
                modType = "BIBLE";
                break;
            case CSwordModuleInfo::Commentary:
                modType = "COMMENTARY";
                break;
            case CSwordModuleInfo::GenericBook:
                modType = "BOOK";
                break;
            case CSwordModuleInfo::Lexicon:
                modType = "LEXICON";
                break;
            default:
                modType = "UNSUPPORTED";
                break;
        }

        ret.append("[").append(w->modules().first()->name()).append("] ");
        ret.append("[").append(modType).append("] ");

        CSwordVerseKey* vk = dynamic_cast<CSwordVerseKey*>( w->key() );
        if (vk) {
            ret.append( vk->getOSISRef() );
        }
        else {
            ret.append( w->key()->key() );
        }
    }

    return ret;
}

QStringList BibleTime::getModulesOfType(const QString& type) {
    QStringList ret;
    CSwordModuleInfo::ModuleType modType;

    if (type == "BIBLES") {
        modType = CSwordModuleInfo::Bible;
    }
    else if (type == "COMMENTARIES") {
        modType = CSwordModuleInfo::Commentary;
    }
    else if (type == "LEXICONS") {
        modType = CSwordModuleInfo::Lexicon;
    }
    else if (type == "BOOKS") {
        modType = CSwordModuleInfo::GenericBook;
    }
    else {
        modType = CSwordModuleInfo::Unknown;
    }

    Q_FOREACH(const CSwordModuleInfo * const mi, CSwordBackend::instance()->moduleList()) {
        if (mi->type() == modType) {
            ret.append(mi->name());
        }
    }

    return ret;
}
<|MERGE_RESOLUTION|>--- conflicted
+++ resolved
@@ -32,10 +32,6 @@
 void BibleTime::closeAllModuleWindows() {
     m_mdi->closeAllSubWindows();
 }
-<<<<<<< HEAD
-
-=======
->>>>>>> a21933bb
 QStringList BibleTime::searchInModule(const QString& moduleName, const QString& searchText) {
     QStringList ret;
     CSwordModuleInfo* mod = CSwordBackend::instance()->findModuleByName(moduleName);
