--- conflicted
+++ resolved
@@ -46,17 +46,13 @@
 
             if (!tag.isEndTag() && !tag.isEmpty()) {
 
-<<<<<<< HEAD
-                renderReference(tag.attribute("osisRef"), buf, userData);
-=======
-                const char * attribute = tag.getAttribute("osisRef");
-                if (attribute != nullptr)
+                auto attribute = tag.attribute("osisRef");
+                if (!attribute.empty())
                     renderReference(attribute, buf, userData);
                 else {
-                    attribute = tag.getAttribute("target");
+                    attribute = tag.attribute("target");
                     renderTargetReference(attribute, buf, userData);
                 }
->>>>>>> de5f4bde
 
             }
             else if (tag.isEndTag()) {
@@ -159,10 +155,12 @@
     }
 }
 
-void TeiToHtml::renderTargetReference(const char *osisRef, sword::SWBuf &buf,
-                                sword::BasicFilterUserData *myUserData)
-{
-    QString ref( osisRef );
+void TeiToHtml::renderTargetReference(
+        std::string_view osisRef,
+        std::string & buf,
+        swordxx::BasicFilterUserData * myUserData)
+{
+    QString ref(QString::fromStdString(std::string(osisRef)));
     QString hrefRef( ref );
 
     if (!ref.isEmpty()) {
@@ -170,8 +168,9 @@
         //If the target is something like "ModuleID:key comes here" then the
         // modulename is given, so we'll use that one
 
-        const char * currentModuleName = myUserData->module->getName();
-        CSwordModuleInfo* mod = CSwordBackend::instance()->findModuleByName(currentModuleName);
+        auto * mod =
+                CSwordBackend::instance()->findModuleByName(
+                    QString::fromStdString(myUserData->module->getName()));
 
         //if the target like "GerLut:key" contains a module, use that
         int pos = ref.indexOf(":");
@@ -188,8 +187,8 @@
         if (mod) {
             ReferenceManager::ParseOptions const options(
                     mod->name(),
-                    QString::fromUtf8(myUserData->key->getText()),
-                    mod->module().getLanguage());
+                    QString::fromStdString(myUserData->key->getText()),
+                    QString::fromStdString(mod->module().getLanguage()));
 
             buf.append("<a class=\"crossreference\" href=\"")
                .append( // create the hyperlink with key and mod
