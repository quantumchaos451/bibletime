--- conflicted
+++ resolved
@@ -15,6 +15,8 @@
 
 #include <swordxx/filters/teihtmlhref.h>
 
+#include <string_view>
+
 
 namespace Filters {
 
@@ -30,16 +32,12 @@
                          swordxx::BasicFilterUserData *userData) override;
 
     private: /* Methods: */
-<<<<<<< HEAD
         void renderReference(std::string const & osisRef,
                              std::string & buf,
                              swordxx::BasicFilterUserData * myUserData);
-=======
-        void renderReference(const char *osisRef, sword::SWBuf &buf,
-                             sword::BasicFilterUserData *myUserData);
-        void renderTargetReference(const char *osisRef, sword::SWBuf &buf,
-                             sword::BasicFilterUserData *myUserData);
->>>>>>> de5f4bde
+        void renderTargetReference(std::string_view osisRef,
+                                   std::string & buf,
+                                   swordxx::BasicFilterUserData * myUserData);
 };
 
 } // namespace Filters
