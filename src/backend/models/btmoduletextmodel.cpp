--- conflicted
+++ resolved
@@ -106,15 +106,9 @@
                 static_cast<CSwordLexiconModuleInfo const *>(firstModule)
                 ->entries().size();
     } else if(isBook()) {
-<<<<<<< HEAD
         swordxx::TreeKeyIdx tk(
                 *static_cast<CSwordBookModuleInfo const *>(firstModule)
                         ->tree());
-=======
-        sword::TreeKeyIdx tk(
-                    *static_cast<CSwordBookModuleInfo const *>(firstModule)
-                    ->tree());
->>>>>>> 1051c5d0
         tk.root();
         tk.firstChild();
         BT_ASSERT(tk.getOffset() == 4);
