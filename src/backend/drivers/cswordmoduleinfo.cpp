/*********
*
* This file is part of BibleTime's source code, http://www.bibletime.info/.
*
* Copyright 1999-2011 by the BibleTime developers.
* The BibleTime source code is licensed under the GNU General Public License version 2.0.
*
**********/

#include "backend/drivers/cswordmoduleinfo.h"

#include <CLucene.h>
#include <QByteArray>
#include <QCoreApplication>
#include <QDebug>
#include <QDir>
#include <QFileInfo>
#include <QSettings>
#include <QSharedPointer>
#include "backend/config/btconfig.h"
#include "backend/drivers/cswordlexiconmoduleinfo.h"
#include "backend/keys/cswordkey.h"
#include "backend/managers/clanguagemgr.h"
#include "backend/managers/cswordbackend.h"
#include "backend/rendering/centrydisplay.h"
#include "backend/cswordmodulesearch.h"
#include "bibletimeapp.h"
#include "btglobal.h"
#include "util/cresmgr.h"
#include "util/directory.h"
#include "util/exceptions.h"
#include "util/dialogutil.h"
#include "util/geticon.h"

// Sword includes:
#include <listkey.h>
#include <swbuf.h>
#include <swconfig.h>
#include <swkey.h>
#include <rtfhtml.h>
#include <versekey.h>


//Increment this, if the index format changes
//Then indices on the user's systems will be rebuilt
const unsigned int INDEX_VERSION = 7;

//Maximum index entry size, 1MiB for now
//Lucene default is too small
const unsigned long BT_MAX_LUCENE_FIELD_LENGTH = 1024 * 1024;

CSwordModuleInfo::CSwordModuleInfo(sword::SWModule * module,
                                   CSwordBackend & backend,
                                   ModuleType type)
    : m_module((Q_ASSERT(module), module)),
      m_backend(backend),
      m_type(type),
      m_cancelIndexing(false),
<<<<<<< HEAD
      m_cachedName(QString::fromUtf8(module->getName())),
      m_cachedHasVersion(!QString((*m_backend->getConfig())[module->getName()]["Version"]).isEmpty())
=======
      m_cachedName(QString::fromUtf8(module->Name())),
      m_cachedHasVersion(!QString((*m_backend.getConfig())[module->Name()]["Version"]).isEmpty())
>>>>>>> 0c727e2b
{
    initCachedCategory();
    initCachedLanguage();

    m_hidden = btConfig().value<QStringList>("state/hiddenModules",
                                             QStringList()).contains(m_cachedName);

    if (m_cachedHasVersion
        && (minimumSwordVersion() > sword::SWVersion::currentVersion))
    {
        qWarning("The module \"%s\" requires a newer Sword library. Please "
                 "update to \"Sword %s\".",
                 m_cachedName.toUtf8().constData(),
                 minimumSwordVersion().getText());

        /// \todo if this is the case, can we use the module at all?
    }
}

CSwordModuleInfo::CSwordModuleInfo(const CSwordModuleInfo & copy)
    : QObject(NULL)
    , m_module(copy.m_module)
    , m_backend(copy.m_backend)
    , m_type(copy.m_type)
    , m_hidden(copy.m_hidden)
    , m_cancelIndexing(copy.m_cancelIndexing)
    , m_cachedName(copy.m_cachedName)
    , m_cachedCategory(copy.m_cachedCategory)
    , m_cachedLanguage(copy.m_cachedLanguage)
    , m_cachedHasVersion(copy.m_cachedHasVersion)
{
    // Intentionally empty
}

bool CSwordModuleInfo::unlock(const QString & unlockKey) {
    if (!isEncrypted())
        return false;

    bool unlocked = unlockKeyIsValid();

    btConfig().setModuleEncryptionKey(m_cachedName, unlockKey);

    /// \todo remove this comment once it is no longer needed
<<<<<<< HEAD
    /* There is currently a deficiency in sword 1.6.1 in that backend->setCipherKey() does
     * not work correctly for modules from which data was already fetched. Therefore we have to
     * reload the modules in bibletime.cpp
     */
    backend()->setCipherKey(m_module->getName(), unlockKey.toUtf8().constData());
=======
    /* There is currently a deficiency in sword 1.6.1 in that
       backend->setCipherKey() does not work correctly for modules from which
       data was already fetched. Therefore we have to reload the modules in
       bibletime.cpp */
    m_backend.setCipherKey(m_module->Name(), unlockKey.toUtf8().constData());
>>>>>>> 0c727e2b

    /// \todo write to Sword config as well

    if (unlockKeyIsValid() != unlocked)
        emit unlockedChanged(!unlocked);
    return true;
}

bool CSwordModuleInfo::isLocked() const {
    // still works, but the cipherkey is stored in BtConfig.
    // Works because it is set in sword on program startup.

    return isEncrypted() && !unlockKeyIsValid();
}

bool CSwordModuleInfo::isEncrypted() const {
    /**
    * If we have the CipherKey entry the module
    * is encrypted but not necessarily locked
    */

    /* This code is still right, though we do no longer write to the module
       config files any more. */
    typedef sword::SectionMap::const_iterator SMCI;
    SMCI it = m_backend.getConfig()->Sections.find(m_cachedName.toUtf8().constData());
    if (it == m_backend.getConfig()->Sections.end())
        return false;

    const sword::ConfigEntMap & config = it->second;
    return config.find("CipherKey") != config.end();
}

bool CSwordModuleInfo::unlockKeyIsValid() const {
    m_module->setPosition(sword::TOP);

    /* This needs to use ::fromLatin1 because if the text is still locked, a lot
       of garbage will show up. It will also work with properly decrypted
       Unicode text, because all non-ASCII Unicode chars consist of bytes >127
       and therefore contain no control (nonprintable) characters, which are all
       <127. */
    const QString test(isUnicode()
                       ? QString::fromUtf8(m_module->getRawEntryBuf().c_str())
                       : QString::fromLatin1(m_module->getRawEntryBuf().c_str()));

    if (test.isEmpty())
        return false;

    for (int i = 0; i <= test.length() && i < 100; i++)
        if (!test[i].isPrint() && !test[i].isNull())
            return false;
    return true;
}

QString CSwordModuleInfo::getGlobalBaseIndexLocation() {
    return util::directory::getUserIndexDir().absolutePath();
}

QString CSwordModuleInfo::getModuleBaseIndexLocation() const {
    return getGlobalBaseIndexLocation() + QString("/") + m_cachedName.toLocal8Bit();
}

QString CSwordModuleInfo::getModuleStandardIndexLocation() const {
    // This for now returns the location of the main index
    return getModuleBaseIndexLocation() + QString("/standard");
}

bool CSwordModuleInfo::hasIndex() const {
    { // Is this a directory?
        QFileInfo fi(getModuleStandardIndexLocation());
        if (!fi.isDir())
            return false;
    }

    // Are the index version and module version OK?
    QSettings module_config(getModuleBaseIndexLocation()
                            + QString("/bibletime-index.conf"),
                            QSettings::IniFormat);

    if (m_cachedHasVersion
        && module_config.value("module-version").toString()
           != config(CSwordModuleInfo::ModuleVersion))
    {
        return false;
    }

    if (module_config.value("index-version").toUInt() != INDEX_VERSION) {
        qDebug("%s: INDEX_VERSION is not compatible with this version of "
               "BibleTime.",
               m_cachedName.toUtf8().constData());
        return false;
    }

    // Is the index there?
    return lucene::index::IndexReader::indexExists(getModuleStandardIndexLocation()
                                                   .toLatin1().constData());
}

bool CSwordModuleInfo::buildIndex() {
    m_cancelIndexing = false;

    try {
        // Without this we don't get strongs, lemmas, etc.
        m_backend.setFilterOptions(btConfig().getFilterOptions());
        /* Make sure we reset all important filter options which influcence the
           plain filters. Turn on these options, they are needed for the
           EntryAttributes population */
        m_backend.setOption(CSwordModuleInfo::strongNumbers, true);
        m_backend.setOption(CSwordModuleInfo::morphTags, true);
        m_backend.setOption(CSwordModuleInfo::footnotes, true);
        m_backend.setOption(CSwordModuleInfo::headings, true);
        /* We don't want the following in the text, the do not carry searchable
           information. */
        m_backend.setOption(CSwordModuleInfo::morphSegmentation, false);
        m_backend.setOption(CSwordModuleInfo::scriptureReferences, false);
        m_backend.setOption(CSwordModuleInfo::redLetterWords, false);

        // Do not use any stop words:
        static const TCHAR * stop_words[1u]  = { NULL };
        lucene::analysis::standard::StandardAnalyzer an(static_cast<const TCHAR **>(stop_words));
        const QString index(getModuleStandardIndexLocation());

        QDir dir("/");
        dir.mkpath(getGlobalBaseIndexLocation());
        dir.mkpath(getModuleBaseIndexLocation());
        dir.mkpath(getModuleStandardIndexLocation());

        if (lucene::index::IndexReader::indexExists(index.toLatin1().constData()))
            if (lucene::index::IndexReader::isLocked(index.toLatin1().constData()))
                lucene::index::IndexReader::unlock(index.toLatin1().constData());

        // Always create a new index:
        typedef lucene::index::IndexWriter IW;
        QSharedPointer<IW> writer(new IW(index.toLatin1().constData(), &an, true));
        writer->setMaxFieldLength(BT_MAX_LUCENE_FIELD_LENGTH);
        writer->setUseCompoundFile(true); // Merge segments into a single file

        m_module->setPosition(sword::TOP);
        unsigned long verseLowIndex = m_module->getIndex();
        m_module->setPosition(sword::BOTTOM);
        unsigned long verseHighIndex = m_module->getIndex();

        // verseLowIndex is not 0 in all cases (i.e. NT-only modules)
        unsigned long verseIndex = verseLowIndex + 1;
        unsigned long verseSpan = verseHighIndex - verseLowIndex;

        // Index() is not implemented properly for lexicons, so work around it:
        if (m_type == CSwordModuleInfo::Lexicon) {
            verseIndex = 0;
            verseLowIndex = 0;
            verseSpan = static_cast<CSwordLexiconModuleInfo *>(this)->entries().size();
        }

        emit indexingProgress(0);

        sword::SWKey * const key = m_module->getKey();
        sword::VerseKey * const vk = dynamic_cast<sword::VerseKey *>(key);

        if (vk) {
            /* We have to be sure to insert the english key into the index,
               otherwise we'd be in trouble if the language changes. */
            vk->setLocale("en_US");
<<<<<<< HEAD
            //If we have a verse based module, we want to include the pre-chapter etc. headings in the search
            vk->setIntros(true);
=======
            /* If we have a verse based module, we want to include the pre-
               chapter etc. headings in the search. */
            vk->Headings(1);
>>>>>>> 0c727e2b
        }

        QByteArray textBuffer; // Holds UTF-8 data and is faster than QString.

        // we start with the first module entry, key is automatically updated
        // because key is a pointer to the modules key
        m_module->setSkipConsecutiveLinks(true);

        wchar_t wcharBuffer[BT_MAX_LUCENE_FIELD_LENGTH + 1];

        m_module->setPosition(sword::TOP);
        while (!(m_module->popError()) && !m_cancelIndexing) {

            /* Also index Chapter 0 and Verse 0, because they might have
               information in the entry attributes. We used to just put their
               content into the textBuffer and continue to the next verse, but
               with entry attributes this doesn't work any more. Hits in the
               search dialog will show up as 1:1 (instead of 0). */

            QSharedPointer<lucene::document::Document> doc(new lucene::document::Document());

            //index the key
            lucene_utf8towcs(wcharBuffer, key->getText(), BT_MAX_LUCENE_FIELD_LENGTH);

            doc->add(*(new lucene::document::Field(static_cast<const TCHAR *>(_T("key")),
                                                   static_cast<const TCHAR *>(wcharBuffer),
                                                   lucene::document::Field::STORE_YES
                                                   | lucene::document::Field::INDEX_NO)));

            /* At this point we have to make sure we disabled the strongs and
               the other options, so the plain filters won't include the numbers
               somehow. */
            textBuffer.append(m_module->StripText());
            lucene_utf8towcs(wcharBuffer,
                             static_cast<const char *>(textBuffer),
                             BT_MAX_LUCENE_FIELD_LENGTH);
            doc->add(*(new lucene::document::Field(static_cast<const TCHAR *>(_T("content")),
                                                   static_cast<const TCHAR *>(wcharBuffer),
                                                   lucene::document::Field::STORE_NO
                                                   | lucene::document::Field::INDEX_TOKENIZED)));
            textBuffer.clear();

            typedef sword::AttributeList::iterator ALI;
            typedef sword::AttributeValue::iterator AVI;

<<<<<<< HEAD
            // index the main text
            //at this point we have to make sure we disabled the strongs and the other options
            //so the plain filters won't include the numbers somehow.
            lucene_utf8towcs(wcharBuffer, (const char*) textBuffer.append(m_module->stripText()), BT_MAX_LUCENE_FIELD_LENGTH);
            doc->add(*(new lucene::document::Field((const TCHAR*)_T("content"), (const TCHAR*)wcharBuffer, lucene::document::Field::STORE_NO | lucene::document::Field::INDEX_TOKENIZED)));
            textBuffer.resize(0); //clean up

            // index attributes
            sword::AttributeList::iterator attListI;
            sword::AttributeValue::iterator attValueI;
=======
>>>>>>> 0c727e2b
            // Footnotes
            for (ALI it = m_module->getEntryAttributes()["Footnote"].begin();
                 it != m_module->getEntryAttributes()["Footnote"].end();
                 ++it)
            {
                lucene_utf8towcs(wcharBuffer, it->second["body"], BT_MAX_LUCENE_FIELD_LENGTH);
                doc->add(*(new lucene::document::Field(static_cast<const TCHAR *>(_T("footnote")),
                                                       static_cast<const TCHAR *>(wcharBuffer),
                                                       lucene::document::Field::STORE_NO
                                                       | lucene::document::Field::INDEX_TOKENIZED)));
            }

            // Headings
            for (AVI it = m_module->getEntryAttributes()["Heading"]["Preverse"].begin();
                 it != m_module->getEntryAttributes()["Heading"]["Preverse"].end();
                 ++it)
            {
                lucene_utf8towcs(wcharBuffer, it->second, BT_MAX_LUCENE_FIELD_LENGTH);
                doc->add(*(new lucene::document::Field(static_cast<const TCHAR *>(_T("heading")),
                                                       static_cast<const TCHAR *>(wcharBuffer),
                                                       lucene::document::Field::STORE_NO
                                                       | lucene::document::Field::INDEX_TOKENIZED)));
            }

            // Strongs/Morphs
            for (ALI it = m_module->getEntryAttributes()["Word"].begin();
                 it != m_module->getEntryAttributes()["Word"].end();
                 ++it)
            {
                if (it->second["LemmaClass"] == "strong") {
                    lucene_utf8towcs(wcharBuffer, it->second["Lemma"], BT_MAX_LUCENE_FIELD_LENGTH);
                    doc->add(*(new lucene::document::Field(static_cast<const TCHAR *>(_T("strong")),
                                                           static_cast<const TCHAR *>(wcharBuffer),
                                                           lucene::document::Field::STORE_NO
                                                           | lucene::document::Field::INDEX_TOKENIZED)));
                }
                if (it->second.find("Morph") != it->second.end()) {
                    lucene_utf8towcs(wcharBuffer, it->second["Morph"], BT_MAX_LUCENE_FIELD_LENGTH);
                    doc->add(*(new lucene::document::Field(static_cast<const TCHAR *>(_T("morph")),
                                                           static_cast<const TCHAR *>(wcharBuffer),
                                                           lucene::document::Field::STORE_NO
                                                           | lucene::document::Field::INDEX_TOKENIZED)));
                }
            }

            writer->addDocument(doc.data());
            //Index() is not implemented properly for lexicons, so we use a
            //workaround.
            if (m_type == CSwordModuleInfo::Lexicon) {
                verseIndex++;
<<<<<<< HEAD
            }
            else {
                verseIndex = m_module->getIndex();
=======
            } else {
                verseIndex = m_module->Index();
>>>>>>> 0c727e2b
            }

            if (verseIndex % 200 == 0) {
                int indexingProgressValue;
                if (verseSpan == 0) { // Prevent division by zero
                    indexingProgressValue = 0;
                } else {
                    indexingProgressValue = (int)((100 * (verseIndex - verseLowIndex)) / (verseSpan));
                }
                emit indexingProgress(indexingProgressValue);
            }

            m_module->increment();
        } // while (!(m_module->Error()) && !m_cancelIndexing)

        if (!m_cancelIndexing)
            writer->optimize();
        writer->close();

        if (m_cancelIndexing) {
            deleteIndex();
            m_cancelIndexing = false;
        } else {
            QSettings module_config(getModuleBaseIndexLocation()
                                    + QString("/bibletime-index.conf"),
                                    QSettings::IniFormat);
            if (m_cachedHasVersion)
                module_config.setValue("module-version",
                                       config(CSwordModuleInfo::ModuleVersion));
            module_config.setValue("index-version", INDEX_VERSION);
            emit hasIndexChanged(true);
        }
    } catch (CLuceneError & e) {
        qWarning() << "CLucene exception occurred while indexing:" << e.what();
        util::showWarning(0,
                          QCoreApplication::tr("Indexing aborted"),
                          QCoreApplication::tr("An internal error occurred "
                                               "while building the index: %1")
                          .arg(e.what()));
        deleteIndex();
        m_cancelIndexing = false;
        return false;
    } catch (...) {
        qWarning("CLucene exception occurred while indexing");
        util::showWarning(0,
                          QCoreApplication::tr("Indexing aborted"),
                          QCoreApplication::tr("An internal error occurred "
                                               "while building the index."));
        deleteIndex();
        m_cancelIndexing = false;
        return false;
    }
    return true;
}

void CSwordModuleInfo::deleteIndex() {
    deleteIndexForModule(m_cachedName);
    emit hasIndexChanged(false);
}

void CSwordModuleInfo::deleteIndexForModule(const QString & name) {
    util::directory::removeRecursive(getGlobalBaseIndexLocation() + "/" + name);
}

unsigned long CSwordModuleInfo::indexSize() const {
    namespace DU = util::directory;
    return DU::getDirSizeRecursive(getModuleBaseIndexLocation());
}

int CSwordModuleInfo::searchIndexed(const QString & searchedText,
                                    const sword::ListKey & scope,
                                    sword::ListKey & results) const
{
    char utfBuffer[BT_MAX_LUCENE_FIELD_LENGTH  + 1];
    wchar_t wcharBuffer[BT_MAX_LUCENE_FIELD_LENGTH + 1];

    // work around Swords thread insafety for Bibles and Commentaries
    QSharedPointer<CSwordKey> key(CSwordKey::createInstance(this));
    {
        const sword::SWKey * const s = dynamic_cast<sword::SWKey *>(key.data());
        if (s)
            m_module->setKey(*s);
    }
    QList<sword::VerseKey *> list;

    results.clear();

    try {
        // do not use any stop words
        static const TCHAR * stop_words[1u]  = { NULL };
        lucene::analysis::standard::StandardAnalyzer analyzer(stop_words);
        lucene::search::IndexSearcher searcher(getModuleStandardIndexLocation().toLatin1().constData());
        lucene_utf8towcs(wcharBuffer, searchedText.toUtf8().constData(), BT_MAX_LUCENE_FIELD_LENGTH);
        QSharedPointer<lucene::search::Query> q(lucene::queryParser::QueryParser::parse(static_cast<const TCHAR *>(wcharBuffer),
                                                                                        static_cast<const TCHAR *>(_T("content")),
                                                                                        &analyzer));

        QSharedPointer<lucene::search::Hits> h(searcher.search(q.data(),
                                                               #ifdef CLUCENE2
                                                               lucene::search::Sort::INDEXORDER()));
                                                               #else
                                                               lucene::search::Sort::INDEXORDER));
                                                               #endif

<<<<<<< HEAD
        lucene::document::Document* doc = 0;
        QSharedPointer<sword::SWKey> swKey( module()->createKey() );
=======
        /// \todo This is a workaround for Sword constness
        const bool useScope = (const_cast<sword::ListKey &>(scope).Count() > 0);
>>>>>>> 0c727e2b

        lucene::document::Document * doc = 0;
        QSharedPointer<sword::SWKey> swKey(m_module->CreateKey());

#ifdef CLUCENE2
        for (unsigned int i = 0; i < h->length(); ++i) {
#else
        for (int i = 0; i < h->length(); ++i) {
#endif
            doc = &h->doc(i);
            lucene_wcstoutf8(utfBuffer,
                             static_cast<const wchar_t *>(doc->get(static_cast<const TCHAR *>(_T("key")))),
                             BT_MAX_LUCENE_FIELD_LENGTH);

            swKey->setText(utfBuffer);

            // Limit results based on scope:
            if (useScope) {
<<<<<<< HEAD
                /// \warning This is a workaround for sword constness
                for (int j = 0; j < const_cast<sword::ListKey&>(scope).Count(); j++) {
                    /// \warning This is a workaround for sword constness
                    sword::ListKey &scope2 = const_cast<sword::ListKey&>(scope);
                    sword::VerseKey* vkey = dynamic_cast<sword::VerseKey*>(scope2.getElement(j));
                    if (vkey->getLowerBound().compare(*swKey) <= 0 && vkey->getUpperBound().compare(*swKey) >= 0) {
=======
                /// \todo This is a workaround for sword constness
                for (int j = 0; j < const_cast<sword::ListKey &>(scope).Count(); j++) {
                    /// \todo This is a workaround for sword constness
                    sword::ListKey & scope2 = const_cast<sword::ListKey &>(scope);
                    Q_ASSERT(dynamic_cast<sword::VerseKey *>(scope2.getElement(j)));
                    const sword::VerseKey * const vkey = static_cast<sword::VerseKey *>(scope2.getElement(j));
                    if (vkey->LowerBound().compare(*swKey) <= 0
                        && vkey->UpperBound().compare(*swKey) >= 0)
                    {
>>>>>>> 0c727e2b
                        results.add(*swKey);
                    }
                }
            } else {
                results.add(*swKey); // No scope, give me all buffers
            }
        }
    } catch (...) {
        qWarning("CLucene exception occurred");
        util::showWarning(0,
                          QCoreApplication::tr("Search aborted"),
                          QCoreApplication::tr("An internal error occurred "
                                               "while executing your search."));
        return 0;
    }

    qDeleteAll(list);
    list.clear();

    return results.Count();
}

sword::SWVersion CSwordModuleInfo::minimumSwordVersion() const {
    return sword::SWVersion(config(CSwordModuleInfo::MinimumSwordVersion)
                            .toUtf8().constData());
}

QString CSwordModuleInfo::config(const CSwordModuleInfo::ConfigEntry entry) const {
    switch (entry) {

        case AboutInformation:
            return getFormattedConfigEntry("About");

        case CipherKey: {
            if (btConfig().getModuleEncryptionKey(m_cachedName).isNull()) {
                return QString(m_module->getConfigEntry("CipherKey")); // Fallback
            } else {
                return btConfig().getModuleEncryptionKey(m_cachedName);
            }
        }

        case AbsoluteDataPath: {
            QString path(getSimpleConfigEntry("AbsoluteDataPath"));
            if (!path.endsWith('/')) /// \todo is this needed?
                path.append('/');

            return path;
        }

        case DataPath: {
            QString path(getSimpleConfigEntry("DataPath"));

            // Make sure we remove the dataFile part if it's a Lexicon
            if (m_type == CSwordModuleInfo::GenericBook
                || m_type == CSwordModuleInfo::Lexicon)
            {
                int pos = path.lastIndexOf("/"); // Last slash in the string
                if (pos != -1)
                    path = path.left(pos + 1); // Include the slash
            }
            return path;
        }

        case Description:
            return getFormattedConfigEntry("Description");

        case ModuleVersion: {
            const QString version(getSimpleConfigEntry("Version"));
            return version.isEmpty() ? "1.0" : version;
        }

        case MinimumSwordVersion: {
            const QString minimumVersion(getSimpleConfigEntry("MinimumVersion"));
            return minimumVersion.isEmpty() ? "0.0" : minimumVersion;
        }

        case TextDir: {
            const QString dir(getSimpleConfigEntry("Direction"));
            return dir.isEmpty() ? QString("LtoR") : dir;
        }

        case DisplayLevel: {
            const QString level(getSimpleConfigEntry("DisplayLevel"));
            return level.isEmpty() ? QString("1") : level;
        }

        case GlossaryFrom: {
            if (m_cachedCategory != Glossary)
                return QString::null;

            const QString lang(getSimpleConfigEntry("GlossaryFrom"));
            return lang.isEmpty() ? QString::null : lang;
        }

        case GlossaryTo: {
            if (m_cachedCategory != Glossary) {
                return QString::null;
            };

            const QString lang(getSimpleConfigEntry("GlossaryTo"));
            return lang.isEmpty() ? QString::null : lang;
        }

        case Markup: {
            const QString markup(getSimpleConfigEntry("SourceType"));
            return markup.isEmpty() ? QString("Unknown") : markup;
        }

        case DistributionLicense:
            return getSimpleConfigEntry("DistributionLicense");

        case DistributionSource:
            return getSimpleConfigEntry("DistributionSource");

        case DistributionNotes:
            return getSimpleConfigEntry("DistributionNotes");

        case TextSource:
            return getSimpleConfigEntry("TextSource");

        case CopyrightNotes:
            return getSimpleConfigEntry("CopyrightNotes");

        case CopyrightHolder:
            return getSimpleConfigEntry("CopyrightHolder");

        case CopyrightDate:
            return getSimpleConfigEntry("CopyrightDate");

        case CopyrightContactName:
            return getSimpleConfigEntry("CopyrightContactName");

        case CopyrightContactAddress:
            return getSimpleConfigEntry("CopyrightContactAddress");

        case CopyrightContactEmail:
            return getSimpleConfigEntry("CopyrightContactEmail");

        default:
            return QString::null;
    }
}

bool CSwordModuleInfo::has(const CSwordModuleInfo::Feature feature) const {
    switch (feature) {
        case GreekDef: return m_module->getConfig().has("Feature", "GreekDef");
        case HebrewDef: return m_module->getConfig().has("Feature", "HebrewDef");
        case GreekParse: return m_module->getConfig().has("Feature", "GreekParse");
        case HebrewParse: return m_module->getConfig().has("Feature", "HebrewParse");
    }
    return false;
}

bool CSwordModuleInfo::has(const CSwordModuleInfo::FilterTypes option) const {
    /// \todo This is a BAD workaround to see if the filter is GBF, OSIS or ThML!
    const QString name = m_backend.configOptionName(option);
    return m_module->getConfig().has("GlobalOptionFilter",
                                     QString("OSIS").append(name).toUtf8().constData())
        || m_module->getConfig().has("GlobalOptionFilter",
                                     QString("GBF").append(name).toUtf8().constData())
        || m_module->getConfig().has("GlobalOptionFilter",
                                     QString("ThML").append(name).toUtf8().constData())
        || m_module->getConfig().has("GlobalOptionFilter",
                                     QString("UTF8").append(name).toUtf8().constData())
        || m_module->getConfig().has("GlobalOptionFilter",
                                     name.toUtf8().constData());
}

CSwordModuleInfo::TextDirection CSwordModuleInfo::textDirection() const {
    return (config(TextDir) == "RtoL")
           ? CSwordModuleInfo::RightToLeft
           : CSwordModuleInfo::LeftToRight;
}

void CSwordModuleInfo::write(CSwordKey * key, const QString & newText) {
    m_module->setKey(key->key().toUtf8().constData());

    /* Don't store a pointer to the const char* value somewhere because QCString
      doesn't keep the value of it. */
    m_module->setEntry(isUnicode()
                       ? newText.toUtf8().constData()
                       : newText.toLocal8Bit().constData());
}

bool CSwordModuleInfo::deleteEntry(CSwordKey * const key) {
    m_module->setKey(isUnicode()
                     ? key->key().toUtf8().constData()
                     : key->key().toLocal8Bit().constData());

    if (m_module) {
        m_module->deleteEntry();
        return true;
    }
    return false;
}

void CSwordModuleInfo::initCachedCategory() {
    /// \todo Maybe we can use raw string comparsion instead of QString?
    const QString cat(m_module->getConfigEntry("Category"));

    /// \warning cat has to be checked before m_type !!!
    if (cat == "Cults / Unorthodox / Questionable Material") {
        m_cachedCategory = Cult;
    } else if (cat == "Daily Devotional"
               || m_module->getConfig().has("Feature","DailyDevotion"))
    {
        m_cachedCategory = DailyDevotional;
    } else if (cat == "Glossaries"
               || m_module->getConfig().has("Feature", "Glossary"))
    {
        m_cachedCategory = Glossary;
    } else if (cat == "Images" || cat == "Maps") {
        m_cachedCategory = Images;
    } else {
        switch (m_type) {
            case Bible:       m_cachedCategory = Bibles; break;
            case Commentary:  m_cachedCategory = Commentaries; break;
            case Lexicon:     m_cachedCategory = Lexicons; break;
            case GenericBook: m_cachedCategory = Books; break;
            case Unknown: // Fall thru
            default:          m_cachedCategory = UnknownCategory; break;
        }
    }
}

void CSwordModuleInfo::initCachedLanguage() {
    const CLanguageMgr & lm = *CLanguageMgr::instance();
    if (m_cachedCategory == Glossary) {
        /*
          Special handling for glossaries, we use the "from language" as
          language for the module.
        */
        m_cachedLanguage = lm.languageForAbbrev(config(GlossaryFrom));
    } else {
<<<<<<< HEAD
        m_cachedLanguage = lm->languageForAbbrev(m_module->getLanguage());
=======
        m_cachedLanguage = lm.languageForAbbrev(m_module->Lang());
>>>>>>> 0c727e2b
    }
}

Rendering::CEntryDisplay * CSwordModuleInfo::getDisplay() const {
    return dynamic_cast<Rendering::CEntryDisplay *>(m_module->getDisplay());
}

QString CSwordModuleInfo::aboutText() const {
    QString text;
    text += "<table>";

    text += QString("<tr><td><b>%1</b></td><td>%2</td><tr>")
            .arg(tr("Version"))
            .arg(m_cachedHasVersion
                 ? config(CSwordModuleInfo::ModuleVersion)
                 : tr("unknown"));

    text += QString("<tr><td><b>%1</b></td><td>%2</td></tr>")
            .arg(tr("Markup"))
            .arg(!QString(m_module->getConfigEntry("SourceType")).isEmpty()
                 ? QString(m_module->getConfigEntry("SourceType"))
                 : tr("unknown"));

    text += QString("<tr><td><b>%1</b></td><td>%2</td></tr>")
            .arg(tr("Location"))
            .arg(config(CSwordModuleInfo::AbsoluteDataPath));

    text += QString("<tr><td><b>%1</b></td><td>%2</td></tr>")
            .arg(tr("Language"))
            .arg(m_cachedLanguage->translatedName());

    if (m_module->getConfigEntry("Category"))
        text += QString("<tr><td><b>%1</b></td><td>%2</td></tr>")
                .arg(tr("Category"))
                .arg(m_module->getConfigEntry("Category"));

    if (m_module->getConfigEntry("LCSH"))
        text += QString("<tr><td><b>%1</b></td><td>%2</td></tr>")
                .arg(tr("LCSH"))
                .arg(m_module->getConfigEntry("LCSH"));

    text += QString("<tr><td><b>%1</b></td><td>%2</td></tr>")
            .arg(tr("Writable"))
            .arg(isWritable() ? tr("yes") : tr("no"));

    if (isEncrypted())
        text += QString("<tr><td><b>%1</b></td><td>%2</td></tr>")
                .arg(tr("Unlock key"))
                .arg(config(CSwordModuleInfo::CipherKey));

    QString options;

    unsigned int opts;

    for (opts = CSwordModuleInfo::filterTypesMIN;
         opts <= CSwordModuleInfo::filterTypesMAX;
         ++opts)
    {
        if (has(static_cast < CSwordModuleInfo::FilterTypes > (opts))) {
            if (!options.isEmpty())
                options += QString::fromLatin1(", ");
            typedef CSwordModuleInfo::FilterTypes FT;
            options += CSwordBackend::translatedOptionName(static_cast<FT>(opts));
        }
    }

    if (!options.isEmpty())
        text += QString("<tr><td><b>%1</b></td><td>%2</td></tr>")
                .arg(tr("Features"))
                .arg(options);

    text += "</table><hr>";

    // Clearly say the module contains cult/questionable materials
    if (m_cachedCategory == Cult)
        text += QString("<br/><b>%1</b><br/><br/>")
                .arg(tr("Take care, this work contains cult / questionable "
                        "material!"));

    text += QString("<b>%1:</b><br/>%2</font>")
            .arg(tr("About"))
            .arg(config(AboutInformation));

    typedef QList<CSwordModuleInfo::ConfigEntry> ListConfigEntry;

    ListConfigEntry entries;

    entries.append(DistributionLicense);
    entries.append(DistributionSource);
    entries.append(DistributionNotes);
    entries.append(TextSource);
    entries.append(CopyrightNotes);
    entries.append(CopyrightHolder);
    entries.append(CopyrightDate);
    entries.append(CopyrightContactName);
    entries.append(CopyrightContactAddress);
    entries.append(CopyrightContactEmail);

    typedef QMap<CSwordModuleInfo::ConfigEntry, QString> MapConfigEntry;

    MapConfigEntry entryMap;

    entryMap[DistributionLicense] = tr("Distribution license");
    entryMap[DistributionSource] = tr("Distribution source");
    entryMap[DistributionNotes] = tr("Distribution notes");
    entryMap[TextSource] = tr("Text source");
    entryMap[CopyrightNotes] = tr("Copyright notes");
    entryMap[CopyrightHolder] = tr("Copyright holder");
    entryMap[CopyrightDate] = tr("Copyright date");
    entryMap[CopyrightContactName] = tr("Copyright contact name");
    entryMap[CopyrightContactAddress] = tr("Copyright contact address");
    entryMap[CopyrightContactEmail] = tr("Copyright contact email");

    text += ("<hr><table>");

    for (ListConfigEntry::iterator it(entries.begin()); it != entries.end(); ++it)
        if (!config(*it).isEmpty())
            text += QString("<tr><td><b>%1</b></td><td>%2</td></tr>")
                    .arg(entryMap[*it])
                    .arg(config(*it));

    text += "</table></font>";

    return text;
}

QIcon CSwordModuleInfo::moduleIcon(const CSwordModuleInfo & module) {
    const QString & filename = moduleIconFilename(module);
    if (filename.isEmpty())
        return QIcon();
    return util::getIcon(filename);
}

const QString & CSwordModuleInfo::moduleIconFilename(const CSwordModuleInfo & module) {
    const CSwordModuleInfo::Category cat(module.m_cachedCategory);
    switch (cat) {
        case CSwordModuleInfo::Bibles:
            return module.isLocked()
                   ? CResMgr::modules::bible::icon_locked
                   : CResMgr::modules::bible::icon_unlocked;

        case CSwordModuleInfo::Commentaries:
            return module.isLocked()
                   ? CResMgr::modules::commentary::icon_locked
                   : CResMgr::modules::commentary::icon_unlocked;

        case CSwordModuleInfo::Lexicons:
            return module.isLocked()
                   ? CResMgr::modules::lexicon::icon_locked
                   : CResMgr::modules::lexicon::icon_unlocked;

        case CSwordModuleInfo::Books:
            return module.isLocked()
                   ? CResMgr::modules::book::icon_locked
                   : CResMgr::modules::book::icon_unlocked;

        case CSwordModuleInfo::Cult:
        case CSwordModuleInfo::Images:
        case CSwordModuleInfo::DailyDevotional:
        case CSwordModuleInfo::Glossary:
        case CSwordModuleInfo::UnknownCategory:
        default:
            return categoryIconFilename(cat);
    }
}

QIcon CSwordModuleInfo::categoryIcon(const CSwordModuleInfo::Category & category) {
    const QString filename(categoryIconFilename(category));
    if (filename.isEmpty())
        return QIcon();
    return util::getIcon(filename);
}

const QString & CSwordModuleInfo::categoryIconFilename(const CSwordModuleInfo::Category & category) {
    static const QString noFilename;

    switch (category) {
        case CSwordModuleInfo::Bibles:
            return CResMgr::categories::bibles::icon;
        case CSwordModuleInfo::Commentaries:
            return CResMgr::categories::commentaries::icon;
        case CSwordModuleInfo::Books:
            return CResMgr::categories::books::icon;
        case CSwordModuleInfo::Cult:
            return CResMgr::categories::cults::icon;
        case CSwordModuleInfo::Images:
            return CResMgr::categories::images::icon;
        case CSwordModuleInfo::DailyDevotional:
            return CResMgr::categories::dailydevotional::icon;
        case CSwordModuleInfo::Lexicons:
            return CResMgr::categories::lexicons::icon;
        case CSwordModuleInfo::Glossary:
            return CResMgr::categories::glossary::icon;
        case CSwordModuleInfo::UnknownCategory:
        default:
            return noFilename;
    }
}

QString CSwordModuleInfo::categoryName(const CSwordModuleInfo::Category & category) {
    switch (category) {
        case CSwordModuleInfo::Bibles:
            return tr("Bibles");
        case CSwordModuleInfo::Commentaries:
            return tr("Commentaries");
        case CSwordModuleInfo::Books:
            return tr("Books");
        case CSwordModuleInfo::Cult:
            return tr("Cults/Unorthodox");
        case CSwordModuleInfo::Images:
            return tr("Maps and Images");
        case CSwordModuleInfo::DailyDevotional:
            return tr("Daily Devotionals");
        case CSwordModuleInfo::Lexicons:
            return  tr("Lexicons and Dictionaries");
        case CSwordModuleInfo::Glossary:
            return tr("Glossaries");
        default:
            return tr("Unknown");
    }
}

QString CSwordModuleInfo::getSimpleConfigEntry(const QString & name) const {
    QString ret = isUnicode()
                  ? QString::fromUtf8(m_module->getConfigEntry(name.toUtf8().constData()))
                  : QString::fromLatin1(m_module->getConfigEntry(name.toUtf8().constData()));

    return ret.isEmpty() ? QString::null : ret;
}

QString CSwordModuleInfo::getFormattedConfigEntry(const QString & name) const {
    sword::SWBuf RTF_Buffer(m_module->getConfigEntry(name.toUtf8().constData()));
    sword::RTFHTML RTF_Filter;
    RTF_Filter.processText(RTF_Buffer, 0, 0);
    const QString ret = isUnicode()
                        ? QString::fromUtf8(RTF_Buffer.c_str())
                        : QString::fromLatin1(RTF_Buffer.c_str());

    return ret.isEmpty() ? QString::null : ret;
}

bool CSwordModuleInfo::setHidden(bool hide) {
    if (m_hidden == hide)
        return false;

    m_hidden = hide;
    QStringList hiddenModules(btConfig().value<QStringList>("state/hiddenModules"));
    Q_ASSERT(hiddenModules.contains(m_cachedName) != hide);
    if (hide) {
        hiddenModules.append(m_cachedName);
    } else {
        hiddenModules.removeOne(m_cachedName);
    }
    btConfig().setValue("state/hiddenModules", hiddenModules);
    emit hiddenChanged(hide);
    return true;
}<|MERGE_RESOLUTION|>--- conflicted
+++ resolved
@@ -56,13 +56,8 @@
       m_backend(backend),
       m_type(type),
       m_cancelIndexing(false),
-<<<<<<< HEAD
       m_cachedName(QString::fromUtf8(module->getName())),
       m_cachedHasVersion(!QString((*m_backend->getConfig())[module->getName()]["Version"]).isEmpty())
-=======
-      m_cachedName(QString::fromUtf8(module->Name())),
-      m_cachedHasVersion(!QString((*m_backend.getConfig())[module->Name()]["Version"]).isEmpty())
->>>>>>> 0c727e2b
 {
     initCachedCategory();
     initCachedLanguage();
@@ -106,19 +101,11 @@
     btConfig().setModuleEncryptionKey(m_cachedName, unlockKey);
 
     /// \todo remove this comment once it is no longer needed
-<<<<<<< HEAD
-    /* There is currently a deficiency in sword 1.6.1 in that backend->setCipherKey() does
-     * not work correctly for modules from which data was already fetched. Therefore we have to
-     * reload the modules in bibletime.cpp
-     */
-    backend()->setCipherKey(m_module->getName(), unlockKey.toUtf8().constData());
-=======
     /* There is currently a deficiency in sword 1.6.1 in that
        backend->setCipherKey() does not work correctly for modules from which
        data was already fetched. Therefore we have to reload the modules in
        bibletime.cpp */
-    m_backend.setCipherKey(m_module->Name(), unlockKey.toUtf8().constData());
->>>>>>> 0c727e2b
+    m_backend.setCipherKey(m_module->getName(), unlockKey.toUtf8().constData());
 
     /// \todo write to Sword config as well
 
@@ -280,14 +267,9 @@
             /* We have to be sure to insert the english key into the index,
                otherwise we'd be in trouble if the language changes. */
             vk->setLocale("en_US");
-<<<<<<< HEAD
-            //If we have a verse based module, we want to include the pre-chapter etc. headings in the search
-            vk->setIntros(true);
-=======
             /* If we have a verse based module, we want to include the pre-
                chapter etc. headings in the search. */
-            vk->Headings(1);
->>>>>>> 0c727e2b
+            vk->setIntros(true);
         }
 
         QByteArray textBuffer; // Holds UTF-8 data and is faster than QString.
@@ -333,20 +315,6 @@
             typedef sword::AttributeList::iterator ALI;
             typedef sword::AttributeValue::iterator AVI;
 
-<<<<<<< HEAD
-            // index the main text
-            //at this point we have to make sure we disabled the strongs and the other options
-            //so the plain filters won't include the numbers somehow.
-            lucene_utf8towcs(wcharBuffer, (const char*) textBuffer.append(m_module->stripText()), BT_MAX_LUCENE_FIELD_LENGTH);
-            doc->add(*(new lucene::document::Field((const TCHAR*)_T("content"), (const TCHAR*)wcharBuffer, lucene::document::Field::STORE_NO | lucene::document::Field::INDEX_TOKENIZED)));
-            textBuffer.resize(0); //clean up
-
-            // index attributes
-            sword::AttributeList::iterator attListI;
-            sword::AttributeValue::iterator attValueI;
-=======
->>>>>>> 0c727e2b
-            // Footnotes
             for (ALI it = m_module->getEntryAttributes()["Footnote"].begin();
                  it != m_module->getEntryAttributes()["Footnote"].end();
                  ++it)
@@ -396,14 +364,8 @@
             //workaround.
             if (m_type == CSwordModuleInfo::Lexicon) {
                 verseIndex++;
-<<<<<<< HEAD
-            }
-            else {
+            } else {
                 verseIndex = m_module->getIndex();
-=======
-            } else {
-                verseIndex = m_module->Index();
->>>>>>> 0c727e2b
             }
 
             if (verseIndex % 200 == 0) {
@@ -508,16 +470,11 @@
                                                                lucene::search::Sort::INDEXORDER));
                                                                #endif
 
-<<<<<<< HEAD
-        lucene::document::Document* doc = 0;
-        QSharedPointer<sword::SWKey> swKey( module()->createKey() );
-=======
         /// \todo This is a workaround for Sword constness
         const bool useScope = (const_cast<sword::ListKey &>(scope).Count() > 0);
->>>>>>> 0c727e2b
 
         lucene::document::Document * doc = 0;
-        QSharedPointer<sword::SWKey> swKey(m_module->CreateKey());
+        QSharedPointer<sword::SWKey> swKey(m_module->createKey());
 
 #ifdef CLUCENE2
         for (unsigned int i = 0; i < h->length(); ++i) {
@@ -533,14 +490,6 @@
 
             // Limit results based on scope:
             if (useScope) {
-<<<<<<< HEAD
-                /// \warning This is a workaround for sword constness
-                for (int j = 0; j < const_cast<sword::ListKey&>(scope).Count(); j++) {
-                    /// \warning This is a workaround for sword constness
-                    sword::ListKey &scope2 = const_cast<sword::ListKey&>(scope);
-                    sword::VerseKey* vkey = dynamic_cast<sword::VerseKey*>(scope2.getElement(j));
-                    if (vkey->getLowerBound().compare(*swKey) <= 0 && vkey->getUpperBound().compare(*swKey) >= 0) {
-=======
                 /// \todo This is a workaround for sword constness
                 for (int j = 0; j < const_cast<sword::ListKey &>(scope).Count(); j++) {
                     /// \todo This is a workaround for sword constness
@@ -550,7 +499,6 @@
                     if (vkey->LowerBound().compare(*swKey) <= 0
                         && vkey->UpperBound().compare(*swKey) >= 0)
                     {
->>>>>>> 0c727e2b
                         results.add(*swKey);
                     }
                 }
@@ -785,11 +733,7 @@
         */
         m_cachedLanguage = lm.languageForAbbrev(config(GlossaryFrom));
     } else {
-<<<<<<< HEAD
-        m_cachedLanguage = lm->languageForAbbrev(m_module->getLanguage());
-=======
-        m_cachedLanguage = lm.languageForAbbrev(m_module->Lang());
->>>>>>> 0c727e2b
+        m_cachedLanguage = lm.languageForAbbrev(m_module->getLanguage());
     }
 }
 
