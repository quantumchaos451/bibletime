/*********
*
* This file is part of BibleTime's source code, http://www.bibletime.info/.
*
* Copyright 1999-2011 by the BibleTime developers.
* The BibleTime source code is licensed under the GNU General Public License version 2.0.
*
**********/

#include "backend/managers/cswordbackend.h"

#include <QDebug>
#include <QDir>
#include <QFileInfo>
#include <QSet>
#include <QString>
#include <QTextCodec>
#include "backend/config/btconfig.h"
#include "backend/drivers/cswordbiblemoduleinfo.h"
#include "backend/drivers/cswordbookmoduleinfo.h"
#include "backend/drivers/cswordcommentarymoduleinfo.h"
#include "backend/drivers/cswordlexiconmoduleinfo.h"
#include "backend/filters/thmltoplain.h"
#include "backend/filters/osismorphsegmentation.h"
#include "btglobal.h"
#include "util/directory.h"

// Sword includes:
#include <encfiltmgr.h>
#include <filemgr.h>
#include <rtfhtml.h>
#include <swdisp.h>
#include <swfiltermgr.h>
#include <swfilter.h>
#include <utilstr.h>


using namespace Rendering;

CSwordBackend *CSwordBackend::m_instance = 0;

CSwordBackend::CSwordBackend()
        : sword::SWMgr(0, 0, false,
                       new sword::EncodingFilterMgr(sword::ENC_UTF8), true),
          m_dataModel(this)
{
    filterInit();
}

CSwordBackend::CSwordBackend(const QString& path, const bool augmentHome)
        : sword::SWMgr(!path.isEmpty() ? path.toLocal8Bit().constData() : 0, false, new sword::EncodingFilterMgr( sword::ENC_UTF8 ), false, augmentHome) { // don't allow module renaming, because we load from a path
    filterInit();
}

CSwordBackend::~CSwordBackend() {
    shutdownModules();
}

void CSwordBackend::filterInit() {
    //HACK: replace Sword's OSISMorphSegmentation filter, seems to be buggy, ours works
    if (sword::SWOptionFilter* filter = optionFilters["OSISMorphSegmentation"]) {
        cleanupFilters.remove(filter);
        optionFilters.erase("OSISMorphSegmentation");
        delete filter;
    }
    sword::SWOptionFilter *tmpFilter = new Filters::OSISMorphSegmentation();
    optionFilters.insert(sword::OptionFilterMap::value_type("OSISMorphSegmentation", tmpFilter));
    cleanupFilters.push_back(tmpFilter);

    //HACK: replace Sword's ThML strip filter with our own version
    //remove this hack as soon as Sword is fixed
    cleanupFilters.remove(thmlplain);
    delete thmlplain;
    thmlplain = new Filters::ThmlToPlain();
    cleanupFilters.push_back(thmlplain);
}

QList<CSwordModuleInfo*> CSwordBackend::takeModulesFromList(const QStringList &names) {
    QList<CSwordModuleInfo*> list;
    Q_FOREACH (const QString &name, names) {
        CSwordModuleInfo* mInfo = findModuleByName(name);
        if (mInfo) {
            m_dataModel.removeModule(mInfo);
            list.append(mInfo);
        }
    }
    if (!list.isEmpty())
        emit sigSwordSetupChanged(RemovedModules);
    return list;
}

QList<CSwordModuleInfo*> CSwordBackend::getPointerList(const QStringList &names) const {
    QList<CSwordModuleInfo*> list;
    Q_FOREACH (const QString &name, names) {
        CSwordModuleInfo *mInfo = findModuleByName(name);
        if (mInfo) {
            list.append(mInfo);
        }
    }
    return list;
}

QList<const CSwordModuleInfo*> CSwordBackend::getConstPointerList(
        const QStringList &names) const
{
    QList<const CSwordModuleInfo*> list;
    Q_FOREACH (const QString &name, names) {
        const CSwordModuleInfo *mInfo = findModuleByName(name);
        if (mInfo) {
            list.append(mInfo);
        }
    }
    return list;
}


/** Initializes the Sword modules. */
CSwordBackend::LoadError CSwordBackend::initModules(SetupChangedReason reason) {
    //  qWarning("globalSwordConfigPath is %s", globalConfPath);

    shutdownModules(); //remove previous modules
    m_dataModel.clear();

    sword::ModMap::iterator end = Modules.end();
    const LoadError ret = static_cast<LoadError>(Load());

    for (sword::ModMap::iterator it = Modules.begin(); it != end; ++it) {
        sword::SWModule * const curMod = (*it).second;
        CSwordModuleInfo * newModule;

<<<<<<< HEAD
        if (!strcmp(curMod->getType(), "Biblical Texts")) {
            newModule = new CSwordBibleModuleInfo(curMod, this);
            newModule->module()->setDisplay(&m_chapterDisplay);
        }
        else if (!strcmp(curMod->getType(), "Commentaries")) {
            newModule = new CSwordCommentaryModuleInfo(curMod, this);
            newModule->module()->setDisplay(&m_entryDisplay);
        }
        else if (!strcmp(curMod->getType(), "Lexicons / Dictionaries")) {
            newModule = new CSwordLexiconModuleInfo(curMod, this);
            newModule->module()->setDisplay(&m_entryDisplay);
        }
        else if (!strcmp(curMod->getType(), "Generic Books")) {
            newModule = new CSwordBookModuleInfo(curMod, this);
=======
        const char * const modType = curMod->Type();
        if (!strcmp(modType, "Biblical Texts")) {
            newModule = new CSwordBibleModuleInfo(curMod, *this);
            newModule->module()->setDisplay(&m_chapterDisplay);
        } else if (!strcmp(modType, "Commentaries")) {
            newModule = new CSwordCommentaryModuleInfo(curMod, *this);
            newModule->module()->setDisplay(&m_entryDisplay);
        } else if (!strcmp(modType, "Lexicons / Dictionaries")) {
            newModule = new CSwordLexiconModuleInfo(curMod, *this);
            newModule->module()->setDisplay(&m_entryDisplay);
        } else if (!strcmp(modType, "Generic Books")) {
            newModule = new CSwordBookModuleInfo(curMod, *this);
>>>>>>> 0c727e2b
            newModule->module()->setDisplay(&m_bookDisplay);
        } else {
            continue;
        }

        // Append the new modules to our list, but only if it's supported
        // The constructor of CSwordModuleInfo prints a warning on stdout
        if (!newModule->hasVersion()
            || (newModule->minimumSwordVersion() <= sword::SWVersion::currentVersion))
        {
            m_dataModel.addModule(newModule);
        } else {
            delete newModule;
        }
    }

    // Unlock modules if keys are present:
    Q_FOREACH(CSwordModuleInfo * mod, m_dataModel.moduleList()) {
        if (mod->isEncrypted()) {
            const QString unlockKey = btConfig().getModuleEncryptionKey(mod->name());
            if (!unlockKey.isNull())
                setCipherKey(mod->name().toUtf8().constData(),
                             unlockKey.toUtf8().constData());
        }
    }

    emit sigSwordSetupChanged(reason);
    return ret;
}

void CSwordBackend::AddRenderFilters(sword::SWModule *module, sword::ConfigEntMap &section) {
    sword::ConfigEntMap::const_iterator entry = section.find("SourceType");
    if (entry != section.end()) {
        if (entry->second == "OSIS") {
            module->addRenderFilter(&m_osisFilter);
            return;
        } else if (entry->second == "ThML") {
            module->addRenderFilter(&m_thmlFilter);
            return;
        } else if (entry->second == "TEI") {
            module->addRenderFilter(&m_teiFilter);
            return;
        } else if (entry->second == "GBF") {
            module->addRenderFilter(&m_gbfFilter);
            return;
        } else if (entry->second == "PLAIN") {
            module->addRenderFilter(&m_plainFilter);
            return;
        }
    }

    // No driver found
    entry = section.find("ModDrv");
    if (entry != section.end()) {
        if (entry->second == "RawCom" || entry->second == "RawLD")
            module->addRenderFilter(&m_plainFilter);
    }
}

/** This function deinitializes the modules and deletes them. */
bool CSwordBackend::shutdownModules() {
    m_dataModel.clear(true);
    //BT  mods are deleted now, delete Sword mods, too.
    DeleteMods();

    /* Cipher filters must be handled specially, because SWMgr creates them,
     * stores them in cipherFilters and cleanupFilters and attaches them to locked
     * modules. If these modules are removed, the filters need to be removed as well,
     * so that they are re-created for the new module objects.
     */
    sword::FilterMap::iterator cipher_it;
    for (cipher_it = cipherFilters.begin(); cipher_it != cipherFilters.end(); ++cipher_it) {
        //Delete the Filter and remove it from the cleanup list
        cleanupFilters.remove(cipher_it->second);
        delete cipher_it->second;
    }
    cipherFilters.clear();

    return true;
}

void CSwordBackend::setOption( const CSwordModuleInfo::FilterTypes type, const int state ) {
    sword::SWBuf value;

    switch (type) {

        case CSwordModuleInfo::textualVariants:

            if (state == 0) {
                value = "Primary Reading";
            }
            else if (state == 1) {
                value = "Secondary Reading";
            }
            else {
                value = "All Readings";
            }

            break;

        default:
            value = state ? "On" : "Off";
            break;
    };

    if (value.length())
        setGlobalOption(optionName(type).toUtf8().constData(), value.c_str());
}

void CSwordBackend::setFilterOptions(const FilterOptions &options) {
    setOption( CSwordModuleInfo::footnotes,      options.footnotes );
    setOption( CSwordModuleInfo::strongNumbers,    options.strongNumbers );
    setOption( CSwordModuleInfo::headings,       options.headings );
    setOption( CSwordModuleInfo::morphTags,      options.morphTags );
    setOption( CSwordModuleInfo::lemmas,        options.lemmas );
    setOption( CSwordModuleInfo::hebrewPoints,     options.hebrewPoints );
    setOption( CSwordModuleInfo::hebrewCantillation,  options.hebrewCantillation );
    setOption( CSwordModuleInfo::greekAccents,     options.greekAccents );
    setOption( CSwordModuleInfo::redLetterWords,   options.redLetterWords );
    setOption( CSwordModuleInfo::textualVariants,   options.textualVariants );
    setOption( CSwordModuleInfo::morphSegmentation,  options.morphSegmentation );
    //  setOption( CSwordModuleInfo::transliteration,   options.transliteration );
    setOption( CSwordModuleInfo::scriptureReferences, options.scriptureReferences);
}

/** This function searches for a module with the specified description */
CSwordModuleInfo* CSwordBackend::findModuleByDescription(const QString &description) const {
    Q_FOREACH (CSwordModuleInfo *mod, m_dataModel.moduleList()) {
        if (mod->config(CSwordModuleInfo::Description) == description) return mod;
    }
    return 0;
}

/** This function searches for a module with the specified name */
CSwordModuleInfo* CSwordBackend::findModuleByName(const QString &name) const {
    Q_FOREACH (CSwordModuleInfo *mod, m_dataModel.moduleList()) {
        if (mod->name() == name) return mod;
    }
    return 0;
}

CSwordModuleInfo* CSwordBackend::findSwordModuleByPointer(const sword::SWModule * const swmodule) const {
    Q_FOREACH (CSwordModuleInfo *mod, m_dataModel.moduleList()) {
        if (mod->module() == swmodule) return mod;
    }
    return 0;
}

/** Returns the text used for the option given as parameter. */
const QString CSwordBackend::optionName( const CSwordModuleInfo::FilterTypes option ) {
    switch (option) {
        case CSwordModuleInfo::footnotes:
            return QString("Footnotes");
        case CSwordModuleInfo::strongNumbers:
            return QString("Strong's Numbers");
        case CSwordModuleInfo::headings:
            return QString("Headings");
        case CSwordModuleInfo::morphTags:
            return QString("Morphological Tags");
        case CSwordModuleInfo::lemmas:
            return QString("Lemmas");
        case CSwordModuleInfo::hebrewPoints:
            return QString("Hebrew Vowel Points");
        case CSwordModuleInfo::hebrewCantillation:
            return QString("Hebrew Cantillation");
        case CSwordModuleInfo::greekAccents:
            return QString("Greek Accents");
        case CSwordModuleInfo::redLetterWords:
            return QString("Words of Christ in Red");
        case CSwordModuleInfo::textualVariants:
            return QString("Textual Variants");
        case CSwordModuleInfo::scriptureReferences:
            return QString("Cross-references");
        case CSwordModuleInfo::morphSegmentation:
            return QString("Morph Segmentation");
    }
    return QString::null;
}

/** Returns the translated name of the option given as parameter. */
const QString CSwordBackend::translatedOptionName(const CSwordModuleInfo::FilterTypes option) {
    switch (option) {
        case CSwordModuleInfo::footnotes:
            return QObject::tr("Footnotes");
        case CSwordModuleInfo::strongNumbers:
            return QObject::tr("Strong's numbers");
        case CSwordModuleInfo::headings:
            return QObject::tr("Headings");
        case CSwordModuleInfo::morphTags:
            return QObject::tr("Morphological tags");
        case CSwordModuleInfo::lemmas:
            return QObject::tr("Lemmas");
        case CSwordModuleInfo::hebrewPoints:
            return QObject::tr("Hebrew vowel points");
        case CSwordModuleInfo::hebrewCantillation:
            return QObject::tr("Hebrew cantillation marks");
        case CSwordModuleInfo::greekAccents:
            return QObject::tr("Greek accents");
        case CSwordModuleInfo::redLetterWords:
            return QObject::tr("Red letter words");
        case CSwordModuleInfo::textualVariants:
            return QObject::tr("Textual variants");
        case CSwordModuleInfo::scriptureReferences:
            return QObject::tr("Scripture cross-references");
        case CSwordModuleInfo::morphSegmentation:
            return QObject::tr("Morph segmentation");
    }
    return QString::null;
}


const QString CSwordBackend::configOptionName( const CSwordModuleInfo::FilterTypes option ) {
    switch (option) {
        case CSwordModuleInfo::footnotes:
            return QString("Footnotes");
        case CSwordModuleInfo::strongNumbers:
            return QString("Strongs");
        case CSwordModuleInfo::headings:
            return QString("Headings");
        case CSwordModuleInfo::morphTags:
            return QString("Morph");
        case CSwordModuleInfo::lemmas:
            return QString("Lemma");
        case CSwordModuleInfo::hebrewPoints:
            return QString("HebrewPoints");
        case CSwordModuleInfo::hebrewCantillation:
            return QString("Cantillation");
        case CSwordModuleInfo::greekAccents:
            return QString("GreekAccents");
        case CSwordModuleInfo::redLetterWords:
            return QString("RedLetterWords");
        case CSwordModuleInfo::textualVariants:
            return QString("Variants");
        case CSwordModuleInfo::scriptureReferences:
            return QString("Scripref");
        case CSwordModuleInfo::morphSegmentation:
            return QString("MorphSegmentation");
    }
    return QString::null;
}

const QString CSwordBackend::booknameLanguage( const QString& language ) {
    if (!language.isEmpty()) {
        sword::LocaleMgr::getSystemLocaleMgr()->setDefaultLocaleName( language.toUtf8().constData() );

        //refresh the locale of all Bible and commentary modules!
        //use what sword returns, language may be different
        QString newLocaleName( sword::LocaleMgr::getSystemLocaleMgr()->getDefaultLocaleName()  );

        Q_FOREACH (CSwordModuleInfo *mod, m_dataModel.moduleList()) {
            if ( (mod->type() == CSwordModuleInfo::Bible) || (mod->type() == CSwordModuleInfo::Commentary) ) {
                //Create a new key, it will get the default bookname language
                ((sword::VerseKey*)(mod->module()->getKey()))->setLocale( newLocaleName.toUtf8().constData() );
            }
        }

    }
    return QString( sword::LocaleMgr::getSystemLocaleMgr()->getDefaultLocaleName() );
}


/** Reload all Sword modules. */
void CSwordBackend::reloadModules(SetupChangedReason reason) {
    shutdownModules();

    //delete Sword's config to make Sword reload it!

    if (myconfig) { // force reload on config object because we may have changed the paths
        delete myconfig;
        config = myconfig = 0;
        // we need to call findConfig to make sure that augPaths are reloaded
        findConfig(&configType, &prefixPath, &configPath, &augPaths, &sysConfig);
        // now re-read module configuration files
        loadConfigDir(configPath);
    }
    else if (config) {
        config->Load();
    }

    initModules(reason);
}

// Get one or more shared sword config (sword.conf) files
QStringList CSwordBackend::getSharedSwordConfigFiles() const {
    QStringList configPath;
#ifdef Q_WS_WIN
    //  %ALLUSERSPROFILE%\Sword\sword.conf
    QString tmp = util::directory::getSharedSwordDir().filePath("sword.conf");
    QString globalPath = util::directory::convertDirSeparators(QString(getenv("SWORD_PATH")));
    configPath << globalPath.append("/Sword/sword.conf");
#else
    // /etc/sword.conf, /usr/local/etc/sword.conf
    configPath = QString(globalConfPath).split(":");
#endif
    return configPath;
}

// Get the private sword directory
QString CSwordBackend::getPrivateSwordConfigPath() const {
    return util::directory::getUserHomeSwordDir().absolutePath();
}

QString CSwordBackend::getPrivateSwordConfigFile() const {
    QString file(getPrivateSwordConfigPath() + "/sword.conf");
    return util::directory::convertDirSeparators(file);
}

// Return a list of used Sword dirs. Useful for the installer.
QStringList CSwordBackend::swordDirList() const {
    namespace DU = util::directory;
    typedef QStringList::const_iterator SLCI;
    typedef sword::ConfigEntMap::const_iterator CEMCI;

    // Get the set of sword directories that could contain modules:
    QSet<QString> swordDirSet;
    QStringList configs;

    if (QFile(getPrivateSwordConfigFile()).exists()) {
        // Use the private sword.conf file:
        configs << getPrivateSwordConfigFile();
    }
    else {
        /*
          Did not find private sword.conf, will use shared sword.conf files to
          build the private one. Once the private sword.conf exist, the shared
          ones will not be searched again.
        */
        configs = getSharedSwordConfigFiles();

#ifdef Q_WS_WIN
        /*
          On Windows, add the shared sword directory to the set so the new
          private sword.conf will have it. The user could decide to delete this
          shared path and it will not automatically come back.
        */
        swordDirSet << DU::convertDirSeparators(QString(getenv("SWORD_PATH")));
#endif
    }

    // Search the sword.conf file(s) for sword directories that could contain modules
    for (SLCI it(configs.begin()); it != configs.end(); ++it) {
        if (!QFileInfo(*it).exists()) {
            continue;
        }

        /*
          Get all DataPath and AugmentPath entries from the config file and add
          them to the list:
        */
        sword::SWConfig conf((*it).toUtf8().constData());
        swordDirSet << QDir(QTextCodec::codecForLocale()->toUnicode(conf["Install"]["DataPath"].c_str())).absolutePath();

        sword::ConfigEntMap group(conf["Install"]);
        const sword::ConfigEntMap::iterator start(group.equal_range("AugmentPath").first);
        const sword::ConfigEntMap::iterator end(group.equal_range("AugmentPath").second);

        for (CEMCI it(start); it != end; ++it) {
            QDir(QTextCodec::codecForLocale()->toUnicode(it->second.c_str())).absolutePath();
            // Added augment path:
            swordDirSet << QDir(QTextCodec::codecForLocale()->toUnicode(it->second.c_str())).absolutePath();
        }
    }

    // Add the private sword path to the set if not there already:
    swordDirSet << getPrivateSwordConfigPath();

    return swordDirSet.values();
}

void CSwordBackend::deleteOrphanedIndices() {
    QDir dir(CSwordModuleInfo::getGlobalBaseIndexLocation());
    dir.setFilter(QDir::Dirs);
    CSwordModuleInfo* module;

    for (unsigned int i = 0; i < dir.count(); i++) {
        if (dir[i] != "." && dir[i] != "..") {
            if ( (module = this->findModuleByName(dir[i])) ) { //mod exists
                if (!module->hasIndex()) { //index files found, but wrong version etc.
                    qDebug() << "deleting outdated index for module" << dir[i];
                    CSwordModuleInfo::deleteIndexForModule( dir[i] );
                }
            }
            else { //no module exists
                if (btConfig().value<bool>("settings/behaviour/autoDeleteOrphanedIndices", true)) {
                    qDebug() << "deleting orphaned index in directory" << dir[i];
                    CSwordModuleInfo::deleteIndexForModule( dir[i] );
                }
            }
        }
    }
}<|MERGE_RESOLUTION|>--- conflicted
+++ resolved
@@ -128,22 +128,6 @@
         sword::SWModule * const curMod = (*it).second;
         CSwordModuleInfo * newModule;
 
-<<<<<<< HEAD
-        if (!strcmp(curMod->getType(), "Biblical Texts")) {
-            newModule = new CSwordBibleModuleInfo(curMod, this);
-            newModule->module()->setDisplay(&m_chapterDisplay);
-        }
-        else if (!strcmp(curMod->getType(), "Commentaries")) {
-            newModule = new CSwordCommentaryModuleInfo(curMod, this);
-            newModule->module()->setDisplay(&m_entryDisplay);
-        }
-        else if (!strcmp(curMod->getType(), "Lexicons / Dictionaries")) {
-            newModule = new CSwordLexiconModuleInfo(curMod, this);
-            newModule->module()->setDisplay(&m_entryDisplay);
-        }
-        else if (!strcmp(curMod->getType(), "Generic Books")) {
-            newModule = new CSwordBookModuleInfo(curMod, this);
-=======
         const char * const modType = curMod->Type();
         if (!strcmp(modType, "Biblical Texts")) {
             newModule = new CSwordBibleModuleInfo(curMod, *this);
@@ -156,7 +140,6 @@
             newModule->module()->setDisplay(&m_entryDisplay);
         } else if (!strcmp(modType, "Generic Books")) {
             newModule = new CSwordBookModuleInfo(curMod, *this);
->>>>>>> 0c727e2b
             newModule->module()->setDisplay(&m_bookDisplay);
         } else {
             continue;
