--- conflicted
+++ resolved
@@ -172,58 +172,22 @@
 }
 
 void CSwordBackend::AddRenderFilters(sword::SWModule *module, sword::ConfigEntMap &section) {
-<<<<<<< HEAD
-    sword::SWBuf moduleDriver;
-    sword::SWBuf sourceformat;
-    sword::ConfigEntMap::iterator entry;
-    bool noDriver = true;
-
-    sourceformat = ((entry = section.find("SourceType")) != section.end()) ? (*entry).second : (sword::SWBuf) "";
-    moduleDriver = ((entry = section.find("ModDrv")) != section.end()) ? (*entry).second : (sword::SWBuf) "";
-
-    if (sourceformat == "OSIS") {
-        module->addRenderFilter(&m_osisFilter);
-        noDriver = false;
-    }
-    else if (sourceformat == "ThML") {
-        module->addRenderFilter(&m_thmlFilter);
-        noDriver = false;
-    }
-    else if (sourceformat == "TEI") {
-        module->addRenderFilter(&m_teiFilter);
-        noDriver = false;
-    }
-    else if (sourceformat == "GBF") {
-        module->addRenderFilter(&m_gbfFilter);
-        noDriver = false;
-    }
-    else if (sourceformat == "PLAIN") {
-        module->addRenderFilter(&m_plainFilter);
-        noDriver = false;
-    }
-
-    if (noDriver) { //no driver found
-        if ( (moduleDriver == "RawCom") || (moduleDriver == "RawLD") ) {
-            module->addRenderFilter(&m_plainFilter);
-            noDriver = false;
-        }
-=======
     sword::ConfigEntMap::const_iterator entry = section.find("SourceType");
     if (entry != section.end()) {
         if (entry->second == "OSIS") {
-            module->AddRenderFilter(&m_osisFilter);
+            module->addRenderFilter(&m_osisFilter);
             return;
         } else if (entry->second == "ThML") {
-            module->AddRenderFilter(&m_thmlFilter);
+            module->addRenderFilter(&m_thmlFilter);
             return;
         } else if (entry->second == "TEI") {
-            module->AddRenderFilter(&m_teiFilter);
+            module->addRenderFilter(&m_teiFilter);
             return;
         } else if (entry->second == "GBF") {
-            module->AddRenderFilter(&m_gbfFilter);
+            module->addRenderFilter(&m_gbfFilter);
             return;
         } else if (entry->second == "PLAIN") {
-            module->AddRenderFilter(&m_plainFilter);
+            module->addRenderFilter(&m_plainFilter);
             return;
         }
     }
@@ -232,8 +196,7 @@
     entry = section.find("ModDrv");
     if (entry != section.end()) {
         if (entry->second == "RawCom" || entry->second == "RawLD")
-            module->AddRenderFilter(&m_plainFilter);
->>>>>>> 6835a656
+            module->addRenderFilter(&m_plainFilter);
     }
 }
 
