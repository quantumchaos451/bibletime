/*********
*
* In the name of the Father, and of the Son, and of the Holy Spirit.
*
* This file is part of BibleTime's source code, http://www.bibletime.info/.
*
* Copyright 1999-2018 by the BibleTime developers.
* The BibleTime source code is licensed under the GNU General Public License
* version 2.0.
*
**********/

#include "btconfig.h"

#include <QDebug>
#include <QLocale>
#include <swordxx/keys/versekey.h>
#include "../../util/btassert.h"
#include "../../util/directory.h" // DU::getUserBaseDir()
#include "../btmoduletreeitem.h"
#include "../managers/cdisplaytemplatemgr.h"
#include "../managers/cswordbackend.h"


#define BTCONFIG_API_VERSION 1
namespace {
const QString BTCONFIG_API_VERSION_KEY = "btconfig_api_version";
}


/*
 * set the instance variable initially to 0, so it can be safely checked
 * whether the variable has been initialized yet.
 */
BtConfig * BtConfig::m_instance = nullptr;

BtConfig::StringMap BtConfig::m_defaultSearchScopes;


BtConfig::BtConfig(const QString & settingsFile)
    : BtConfigCore(settingsFile)
{
    BT_ASSERT(!m_instance && "BtConfig already initialized!");
    m_instance = this;

    if (m_defaultSearchScopes.isEmpty()) {
        m_defaultSearchScopes.insert(tr("Old testament"),          QString("Gen - Mal"));
        m_defaultSearchScopes.insert(tr("Moses/Pentateuch/Torah"), QString("Gen - Deut"));
        m_defaultSearchScopes.insert(tr("History"),                QString("Jos - Est"));
        m_defaultSearchScopes.insert(tr("Prophets"),               QString("Isa - Mal"));
        m_defaultSearchScopes.insert(tr("New testament"),          QString("Mat - Rev"));
        m_defaultSearchScopes.insert(tr("Gospels"),                QString("Mat - Joh"));
        m_defaultSearchScopes.insert(tr("Letters/Epistles"),       QString("Rom - Jude"));
        m_defaultSearchScopes.insert(tr("Paul's Epistles"),        QString("Rom - Phile"));
    }

#ifdef Q_OS_WIN
    const double minPointSize = 14.0;
    double pointSize = m_defaultFont.pointSizeF();
    if (pointSize < minPointSize)
        m_defaultFont.setPointSizeF(minPointSize);
#endif
}

BtConfig::InitState BtConfig::initBtConfig() {
    BT_ASSERT(!m_instance);

    const QString confFileName = util::directory::getUserBaseDir().absolutePath()
                                 + "/bibletimerc";
    bool confExisted = QFile::exists(confFileName);
    m_instance = new BtConfig(confFileName);
    if (!confExisted) {
        m_instance->setValue<int>(BTCONFIG_API_VERSION_KEY, BTCONFIG_API_VERSION);
        return INIT_OK;
    }

    int btConfigOldApi = m_instance->value<int>(BTCONFIG_API_VERSION_KEY, 0);
    if (btConfigOldApi == BTCONFIG_API_VERSION)
        return INIT_OK;
    return (btConfigOldApi < BTCONFIG_API_VERSION)
           ? INIT_NEED_UNIMPLEMENTED_FORWARD_MIGRATE
           : INIT_NEED_UNIMPLEMENTED_BACKWARD_MIGRATE;
}

void BtConfig::forceMigrate()
{ m_instance->setValue<int>(BTCONFIG_API_VERSION_KEY, BTCONFIG_API_VERSION); }

BtConfig& BtConfig::getInstance() {
    BT_ASSERT(m_instance && "BtConfig not yet initialized!");
    return *m_instance;
}

void BtConfig::destroyInstance() {
    delete m_instance;
    m_instance = nullptr;
}

void BtConfig::setModuleEncryptionKey(const QString & name,
                                      const QString & key)
{
    BT_ASSERT(!name.isEmpty());
    setValue("Module keys/" + name, key);
}

QString BtConfig::getModuleEncryptionKey(const QString & name) {
    BT_ASSERT(!name.isEmpty());
    return value<QString>("Module keys/" + name, QString::null);
}

BtConfig::ShortcutsMap BtConfig::getShortcuts(QString const & shortcutGroup) {
    beginGroup(shortcutGroup);
        ShortcutsMap allShortcuts;
        for (QString const & key : childKeys()) {
            QVariant variant = qVariantValue(key);

            QList<QKeySequence> shortcuts;

            if (variant.type() == QVariant::List) { // For BibleTime before 2.9
                for (QVariant const & shortcut : variant.toList())
                    shortcuts.append(shortcut.toString());
            } else if (variant.type() == QVariant::StringList
                       || variant.type() == QVariant::String)
            { // a StringList with one element is recognized as a QVariant::String
                for (QString const & shortcut : variant.toStringList())
                    shortcuts.append(shortcut);
            } else { // it's something we don't know, skip it
                continue;
            }

            allShortcuts.insert(key, shortcuts);
        }
    endGroup();
    return allShortcuts;
}

void BtConfig::setShortcuts(QString const & shortcutGroup,
                            ShortcutsMap const  & shortcuts)
{
    beginGroup(shortcutGroup);
        for (auto it = shortcuts.begin(); it != shortcuts.end(); ++it) {
            // Write beautiful string lists (since 2.9):
            /// \note saving QKeySequences directly doesn't appear to work!
            QStringList varList;
            for (QKeySequence const & shortcut : it.value())
                varList.append(shortcut.toString());

            if (!varList.empty())
                setValue(it.key(), varList);
        }
    endGroup();
}

FilterOptions BtConfig::getFilterOptions() {
    FilterOptions os;
    beginGroup("presentation");
    os.footnotes           = sessionValue<bool>("footnotes", true);
    os.strongNumbers       = sessionValue<bool>("strongNumbers", true);
    os.headings            = sessionValue<bool>("headings", true);
    os.morphTags           = sessionValue<bool>("morphTags", true);
    os.lemmas              = sessionValue<bool>("lemmas", true);
    os.redLetterWords      = sessionValue<bool>("redLetterWords", true);
    os.hebrewPoints        = sessionValue<bool>("hebrewPoints", true);
    os.hebrewCantillation  = sessionValue<bool>("hebrewCantillation", true);
    os.greekAccents        = sessionValue<bool>("greekAccents", true);
    os.textualVariants     = sessionValue<bool>("textualVariants", false);
    os.scriptureReferences = sessionValue<bool>("scriptureReferences", true);
    os.morphSegmentation   = sessionValue<bool>("morphSegmentation", true);
    endGroup();
    return os;
}

void BtConfig::setFilterOptions(const FilterOptions & os) {
    beginGroup("presentation");
    setSessionValue("footnotes", static_cast<bool>(os.footnotes));
    setSessionValue("strongNumbers", static_cast<bool>(os.strongNumbers));
    setSessionValue("headings", static_cast<bool>(os.headings));
    setSessionValue("morphTags", static_cast<bool>(os.morphTags));
    setSessionValue("lemmas", static_cast<bool>(os.lemmas));
    setSessionValue("redLetterWords", static_cast<bool>(os.redLetterWords));
    setSessionValue("hebrewPoints", static_cast<bool>(os.hebrewPoints));
    setSessionValue("hebrewCantillation", static_cast<bool>(os.hebrewCantillation));
    setSessionValue("greekAccents", static_cast<bool>(os.greekAccents));
    setSessionValue("textualVariants", static_cast<bool>(os.textualVariants));
    setSessionValue("scriptureReferences", static_cast<bool>(os.scriptureReferences));
    setSessionValue("morphSegmentation", static_cast<bool>(os.morphSegmentation));
    endGroup();
}

DisplayOptions BtConfig::getDisplayOptions() {
    DisplayOptions os;
    beginGroup("presentation");
    os.lineBreaks   = sessionValue<bool>("lineBreaks", false);
    os.verseNumbers = sessionValue<bool>("verseNumbers", true);
    endGroup();
    return os;
}

void BtConfig::setDisplayOptions(const DisplayOptions & os) {
    beginGroup("presentation");
    setSessionValue("lineBreaks", static_cast<bool>(os.lineBreaks));
    setSessionValue("verseNumbers", static_cast<bool>(os.verseNumbers));
    endGroup();
}

void BtConfig::setFontForLanguage(const CLanguageMgr::Language & language,
                                  const FontSettingsPair & fontSettings)
{
    const QString & englishName = language.englishName();
    BT_ASSERT(!englishName.isEmpty());

    QMutexLocker lock(&this->m_mutex);
    // write the language to the settings
    setValue("fonts/" + englishName, fontSettings.second.toString());
    setValue("font standard settings/" + englishName, fontSettings.first);

    // Remove language from the cache:
    m_fontCache.remove(&language);
}

BtConfig::FontSettingsPair BtConfig::getFontForLanguage(
        const CLanguageMgr::Language & language)
{
    const QString & englishName = language.englishName();
    BT_ASSERT(!englishName.isEmpty());

    QMutexLocker lock(&this->m_mutex);
    // Check the cache first:
    FontCacheMap::const_iterator it(m_fontCache.find(&language));
    if (it != m_fontCache.end())
        return *it;

    // Retrieve the font from the settings
    FontSettingsPair fontSettings;

    fontSettings.first = value<bool>("font standard settings/" + englishName, false);

    QFont font;
    if (fontSettings.first) {
        if (!font.fromString(value<QString>("fonts/" + englishName, getDefaultFont().toString()))) {
            /// \todo
        }
    } else {
        font = getDefaultFont();
    }
    fontSettings.second = font;

    // Cache the value:
    m_fontCache.insert(&language, fontSettings);

    return fontSettings;
}

BtConfig::StringMap BtConfig::getSearchScopesForCurrentLocale(const QStringList& scopeModules) {
    StringMap map = value<BtConfig::StringMap>("properties/searchScopes", m_defaultSearchScopes);


    // Convert map to current locale:
<<<<<<< HEAD
    swordxx::VerseKey vk;
    for (StringMap::Iterator it = map.begin(); it != map.end(); it++) {
        QString &s = it.value();
        swordxx::ListKey list(vk.parseVerseList(QByteArray(s.toUtf8()), "Genesis 1:1", true));
        s.clear();
        for (std::size_t i = 0u; i < list.getCount(); ++i) {
            s.append(QString::fromStdString(
                         list.getElement(i)->getRangeText()));
            s.append("; ");
=======
    for (StringMap::Iterator it = map.begin(); it != map.end(); it++) {
        QString &data = it.value();
        sword::ListKey list = parseVerseListWithModules(data, scopeModules);
        data.clear();
        for (int i = 0; i < list.getCount(); i++) {
            data.append(QString::fromUtf8(list.getElement(i)->getRangeText()));
            data.append("; ");
>>>>>>> de5f4bde
        }
    }
    return map;
}

void BtConfig::setSearchScopesWithCurrentLocale(const QStringList& scopeModules, StringMap searchScopes) {
    /**
     * We want to make sure that the search scopes are saved with english
     * key names so loading them will always work with each locale set.
     */
<<<<<<< HEAD
    swordxx::VerseKey vk;
=======
>>>>>>> de5f4bde
    BtConfig::StringMap::Iterator iter = searchScopes.begin();
    while (iter != searchScopes.end()) {
        QString &data = iter.value();
        bool parsingWorked = true;
<<<<<<< HEAD
        swordxx::ListKey list(vk.parseVerseList(data.toUtf8(), "Genesis 1:1", true));
=======
        sword::ListKey list = parseVerseListWithModules(data, scopeModules);
>>>>>>> de5f4bde
        data.clear();
        for (std::size_t i = 0u; i < list.getCount(); ++i) {
            swordxx::VerseKey * verse(dynamic_cast<swordxx::VerseKey *>(list.getElement(i)));

            if (verse != nullptr) {
                verse->setLocale("en");
                data.append(QString::fromStdString(verse->getRangeText()));
                data.append(';');
            } else {
                parsingWorked = false;
                break;
            }
        }

        if (parsingWorked)
            iter++;
        else
            iter = searchScopes.erase(iter);
    }
    setValue("properties/searchScopes", searchScopes);
}

sword::ListKey BtConfig::parseVerseListWithModules(const QString& data, const QStringList& scopeModules) {

    Q_FOREACH(QString moduleName, scopeModules) {
        auto module = CSwordBackend::instance()->findModuleByName(moduleName);
        if (module == nullptr)
            continue;
        sword::VerseKey vk = module->module().getKey();
        sword::ListKey list(vk.parseVerseList(data.toUtf8(), "Genesis 1:1", true));
        if (list.getCount() > 0)
            return list;
    }
    return sword::ListKey();
}

void BtConfig::deleteSearchScopesWithCurrentLocale() {
    remove("properties/searchScopes");
}

CSwordModuleInfo *BtConfig::getDefaultSwordModuleByType(const QString & moduleType) {
    const QString moduleName = value<QString>("settings/defaults/" + moduleType, QString());
    if (moduleName.isEmpty())
        return nullptr;

    return CSwordBackend::instance()->findModuleByName(moduleName);
}

void BtConfig::setDefaultSwordModuleByType(const QString &moduleType,
                                           const CSwordModuleInfo * const module)
{
    setValue("settings/defaults/" + moduleType,
             module != nullptr ? module->name() : QString::null);
}

/**
  \todo -CDisplayWindow gets a construct method that reads from config and constructs and
        returns the respective child window (check whether module is installed...)
        -CDisplayWindows get a new variable "id" or something, which is a unique identifier.
        The path in the configuration will use this id as name. (who gives out the IDs?)
        -values are updated as they are changed, just like the rest of bibletime
        -QMdiArea::subWindowActivated signal will trigger reading the window order and saving
        it to the config.
        Action Plan:
        1. get current code to work with old session system
        2. move complete code over to BtConfig
        3. remove CBTConfig
        4. implement BtConfig infrastructure for saving window configuration
         - function to add a window
         - function to remove a window
         - specify how to save ordering
        5. change CDisplayWindows to write all state changes to the configuration
        6. implement BtConfig::readSession and callers
        7. make session handling code work with QSetting paths instead of properties
        8. add gui for new session handling
        9. remove old gui for session handling
*/<|MERGE_RESOLUTION|>--- conflicted
+++ resolved
@@ -255,25 +255,13 @@
 
 
     // Convert map to current locale:
-<<<<<<< HEAD
-    swordxx::VerseKey vk;
-    for (StringMap::Iterator it = map.begin(); it != map.end(); it++) {
-        QString &s = it.value();
-        swordxx::ListKey list(vk.parseVerseList(QByteArray(s.toUtf8()), "Genesis 1:1", true));
-        s.clear();
-        for (std::size_t i = 0u; i < list.getCount(); ++i) {
-            s.append(QString::fromStdString(
-                         list.getElement(i)->getRangeText()));
-            s.append("; ");
-=======
     for (StringMap::Iterator it = map.begin(); it != map.end(); it++) {
         QString &data = it.value();
-        sword::ListKey list = parseVerseListWithModules(data, scopeModules);
+        swordxx::ListKey list = parseVerseListWithModules(data, scopeModules);
         data.clear();
         for (int i = 0; i < list.getCount(); i++) {
-            data.append(QString::fromUtf8(list.getElement(i)->getRangeText()));
+            data.append(QString::fromStdString(list.getElement(i)->getRangeText()));
             data.append("; ");
->>>>>>> de5f4bde
         }
     }
     return map;
@@ -284,19 +272,11 @@
      * We want to make sure that the search scopes are saved with english
      * key names so loading them will always work with each locale set.
      */
-<<<<<<< HEAD
-    swordxx::VerseKey vk;
-=======
->>>>>>> de5f4bde
     BtConfig::StringMap::Iterator iter = searchScopes.begin();
     while (iter != searchScopes.end()) {
         QString &data = iter.value();
         bool parsingWorked = true;
-<<<<<<< HEAD
-        swordxx::ListKey list(vk.parseVerseList(data.toUtf8(), "Genesis 1:1", true));
-=======
-        sword::ListKey list = parseVerseListWithModules(data, scopeModules);
->>>>>>> de5f4bde
+        auto list(parseVerseListWithModules(data, scopeModules));
         data.clear();
         for (std::size_t i = 0u; i < list.getCount(); ++i) {
             swordxx::VerseKey * verse(dynamic_cast<swordxx::VerseKey *>(list.getElement(i)));
@@ -319,18 +299,18 @@
     setValue("properties/searchScopes", searchScopes);
 }
 
-sword::ListKey BtConfig::parseVerseListWithModules(const QString& data, const QStringList& scopeModules) {
+swordxx::ListKey BtConfig::parseVerseListWithModules(const QString& data, const QStringList& scopeModules) {
 
     Q_FOREACH(QString moduleName, scopeModules) {
         auto module = CSwordBackend::instance()->findModuleByName(moduleName);
         if (module == nullptr)
             continue;
-        sword::VerseKey vk = module->module().getKey();
-        sword::ListKey list(vk.parseVerseList(data.toUtf8(), "Genesis 1:1", true));
+        swordxx::VerseKey vk = *module->module().getKey();
+        swordxx::ListKey list(vk.parseVerseList(data.toUtf8(), "Genesis 1:1", true));
         if (list.getCount() > 0)
             return list;
     }
-    return sword::ListKey();
+    return swordxx::ListKey();
 }
 
 void BtConfig::deleteSearchScopesWithCurrentLocale() {
