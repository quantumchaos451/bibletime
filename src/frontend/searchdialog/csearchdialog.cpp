/*********
*
* This file is part of BibleTime's source code, http://www.bibletime.info/.
*
* Copyright 1999-2011 by the BibleTime developers.
* The BibleTime source code is licensed under the GNU General Public License version 2.0.
*
**********/

#include "frontend/searchdialog/csearchdialog.h"

#include <QDebug>
#include <QDialogButtonBox>
#include <QLabel>
#include <QLineEdit>
#include <QPushButton>
#include <QSizePolicy>
#include <QString>
#include <QRegExp>
#include <QVBoxLayout>
#include <QWidget>

#include "backend/config/btconfig.h"
#include "backend/cswordmodulesearch.h"
#include "backend/keys/cswordkey.h"
#include "backend/keys/cswordversekey.h"
#include "frontend/btmoduleindexdialog.h"
#include "frontend/searchdialog/btsearchoptionsarea.h"
#include "frontend/searchdialog/btsearchresultarea.h"
#include "util/cresmgr.h"
#include "util/directory.h"
#include "util/dialogutil.h"


namespace {
const QString GeometryKey = "GUI/SearchDialog/geometry";
} // anonymous namespace

namespace Search {

static CSearchDialog* m_staticDialog = 0;

void CSearchDialog::openDialog(const QList<const CSwordModuleInfo*> modules,
                               const QString &searchText, QWidget *parentDialog)
{
    if (!m_staticDialog) {
        m_staticDialog = new CSearchDialog(parentDialog);
    };
    m_staticDialog->reset();

    if (modules.count()) {
        m_staticDialog->setModules(modules);
    }
    else {
        m_staticDialog->showModulesSelector();
    }

    m_staticDialog->setSearchText(searchText);
    if (m_staticDialog->isHidden()) {
        m_staticDialog->show();
    }

    if (modules.count() && !searchText.isEmpty()) {
        m_staticDialog->startSearch();
    }
    // moved these to after the startSearch() because
    // the progress dialog caused them to loose focus.
    m_staticDialog->raise();
    m_staticDialog->activateWindow();
}

void CSearchDialog::closeDialog() {
    if (m_staticDialog != 0)
        m_staticDialog->closeButtonClicked();
}

CSearchDialog* CSearchDialog::getSearchDialog() {
    Q_ASSERT(m_staticDialog);
    return m_staticDialog;
}

CSearchDialog::CSearchDialog(QWidget *parent)
        : QDialog(parent), /*m_searchButton(0),*/ m_closeButton(0),
        m_searchResultArea(0), m_searchOptionsArea(0) {
    namespace DU = util::directory;

    setWindowIcon(DU::getIcon(CResMgr::searchdialog::icon));
    setWindowTitle(tr("Search"));
    setAttribute(Qt::WA_DeleteOnClose);

    initView();
    initConnections();
}

CSearchDialog::~CSearchDialog() {
    saveDialogSettings();
    m_staticDialog = 0;
}

void CSearchDialog::startSearch() {
    typedef QList<const CSwordModuleInfo*> ML;
    QString originalSearchText(m_searchOptionsArea->searchText());

    // first check the search string for errors
    {
        QString TestString(originalSearchText);
        QRegExp ReservedWords("heading:|footnote:|morph:|strong:");
        if (TestString.replace(ReservedWords, "").simplified().isEmpty()) {
            return;
        }
    }
    QString searchText = prepareSearchText(originalSearchText);

    // Insert search text into history list of combobox
    m_searchOptionsArea->addToHistory(originalSearchText);

    // Check that we have the indices we need for searching
    ML unindexedModules = CSwordModuleSearch::unindexedModules(modules());
    if (unindexedModules.size() > 0) {
        // Build the list of module names:
        QStringList moduleNameList;
        Q_FOREACH (const CSwordModuleInfo *m, unindexedModules) {
            moduleNameList.append(m->name());
        }
        QString moduleNames("<br><center>");
        moduleNames.append(moduleNameList.join(", "));
        moduleNames.append("</center><br>");

        // Ask the user about unindexed modules:
        int result = util::showQuestion(
                this, tr("Missing indices"),
                tr("The following modules need to be indexed before they can be"
                   " searched in:") + moduleNames + tr("Indexing could take a l"
                   "ong time. Click \"Yes\" to index the modules and start the "
                   "search, or \"No\" to cancel the search."),
                QMessageBox::Yes | QMessageBox::No, QMessageBox::Yes);

        // User didn't press "Yes":
        if ((result & (QMessageBox::Yes | QMessageBox::Default)) == 0x0) {
            return;
        }

        // Show indexing dialog, and index the modules:
        if (!BtModuleIndexDialog::indexAllModules(unindexedModules)) {
            // Failed or user cancelled.
            return;
        }
    }

    // Set the search options:
    m_searcher.setSearchedText(searchText);
    m_searcher.setModules(modules());
    if (m_searchOptionsArea->hasSearchScope()) {
        m_searcher.setSearchScope(m_searchOptionsArea->searchScope());
    } else {
        m_searcher.resetSearchScope();
    }

    // Disable the dialog:
    setEnabled(false);
    setCursor(Qt::WaitCursor);

    // Execute search:
    m_searcher.startSearch();

    // Display the search results:
    if (m_searcher.foundItems() > 0) {
        m_searchResultArea->setSearchResult(m_searcher.results());
    } else {
        m_searchResultArea->reset();
    }
    m_staticDialog->raise();
    m_staticDialog->activateWindow();

    // Re-enable the dialog:
    setEnabled(true);
    setCursor(Qt::ArrowCursor);
}

QString CSearchDialog::prepareSearchText(const QString& orig) {
    qDebug() << "Original search text:" << orig;
    static const QRegExp syntaxCharacters("[+\\-()!\"~]");
    static const QRegExp andWords("\\band\\b", Qt::CaseInsensitive);
    static const QRegExp orWords("\\bor\\b", Qt::CaseInsensitive);
    QString text("");
    if (m_searchOptionsArea->searchType() == BtSearchOptionsArea::AndType) {
        text = orig.simplified();
        text.remove(syntaxCharacters);
        qDebug() << "After syntax characters removed:" << text;
        text.replace(andWords, "\"and\"");
        text.replace(orWords, "\"or\"");
        qDebug() << "After andor repclaced:" << text;
        text.replace(" ", " AND ");
    }
    if (m_searchOptionsArea->searchType() == BtSearchOptionsArea::OrType) {
        text = orig.simplified();
        text.remove(syntaxCharacters);
        text.replace(andWords, "\"and\"");
        text.replace(orWords, "\"or\"");
    }
    if (m_searchOptionsArea->searchType() == BtSearchOptionsArea::FullType) {
        text = orig;
    }
    qDebug() << "The final search string:" << text;
    return text;
}

void CSearchDialog::startSearch(const QList<const CSwordModuleInfo*> modules,
                                const QString &searchText)
{
    m_searchResultArea->reset();
    m_searchOptionsArea->reset();
    setModules(modules);
    setSearchText(searchText);

    startSearch();
}

/** Sets the search text which is used for the search. */
void CSearchDialog::setSearchText( const QString &searchText ) {
    m_searchOptionsArea->setSearchText(searchText);
}

/** Initializes this object. */
void CSearchDialog::initView() {
    namespace DU = util::directory;

    QVBoxLayout* verticalLayout = new QVBoxLayout(this);
    setLayout(verticalLayout);

    m_searchOptionsArea = new BtSearchOptionsArea(this);
    verticalLayout->addWidget(m_searchOptionsArea);

    m_searchResultArea = new BtSearchResultArea(this);
    m_searchResultArea->setSizePolicy(QSizePolicy::Expanding, QSizePolicy::Expanding);
    verticalLayout->addWidget(m_searchResultArea);

    QLabel* hint = new QLabel(tr("Drag any verse reference onto an open Bible window"), this);
    verticalLayout->addWidget(hint);

    QHBoxLayout* horizontalLayout = new QHBoxLayout();

    m_analyseButton = new QPushButton(tr("&Analyze results..."), 0);
    m_analyseButton->setToolTip(tr("Show a graphical analysis of the search result"));
    QSpacerItem* spacerItem = new QSpacerItem(1, 1, QSizePolicy::Expanding, QSizePolicy::Minimum);
    horizontalLayout->addWidget(m_analyseButton);
    horizontalLayout->addItem(spacerItem);

    m_closeButton = new QPushButton(this);
    m_closeButton->setText(tr("&Close"));
    m_closeButton->setIcon(DU::getIcon(CResMgr::searchdialog::close_icon));
    horizontalLayout->addWidget(m_closeButton);

    verticalLayout->addLayout(horizontalLayout);

    loadDialogSettings();
}

void CSearchDialog::showModulesSelector() {
    m_searchOptionsArea->chooseModules();
}

/** Initializes the signal slot connections */
void CSearchDialog::initConnections() {
    // Search button is clicked
    bool ok = connect(m_searchOptionsArea->searchButton(), SIGNAL(clicked()), this, SLOT(startSearch()));
    Q_ASSERT(ok);
    // Return/Enter is pressed in the search text field
    ok = connect(m_searchOptionsArea, SIGNAL(sigStartSearch()), this, SLOT(startSearch()) );
    Q_ASSERT(ok);
    ok = connect(m_closeButton, SIGNAL(clicked()), this, SLOT(closeButtonClicked()));
    Q_ASSERT(ok);

    connect(m_analyseButton, SIGNAL(clicked()), m_searchResultArea, SLOT(showAnalysis()));

}

/** Resets the parts to the default. */
void CSearchDialog::reset() {
    m_searchOptionsArea->reset();
    m_searchResultArea->reset();
}

void CSearchDialog::closeButtonClicked() {
    // With Qt::WA_DeleteOnClose set, the dialog will be deleted now
    m_staticDialog->close();
}

void CSearchDialog::loadDialogSettings() {
    restoreGeometry(btConfig().value<QByteArray>(GeometryKey, QByteArray()));
}

void CSearchDialog::saveDialogSettings() const {
<<<<<<< HEAD
    CBTConfig::set(CBTConfig::searchDialogWidth, size().width());
    CBTConfig::set(CBTConfig::searchDialogHeight, size().height());
    CBTConfig::set(CBTConfig::searchDialogX, x());
    CBTConfig::set(CBTConfig::searchDialogY, y());
=======
    btConfig().setValue(GeometryKey, saveGeometry());
>>>>>>> a21933bb
}


} //end of namespace Search<|MERGE_RESOLUTION|>--- conflicted
+++ resolved
@@ -291,14 +291,7 @@
 }
 
 void CSearchDialog::saveDialogSettings() const {
-<<<<<<< HEAD
-    CBTConfig::set(CBTConfig::searchDialogWidth, size().width());
-    CBTConfig::set(CBTConfig::searchDialogHeight, size().height());
-    CBTConfig::set(CBTConfig::searchDialogX, x());
-    CBTConfig::set(CBTConfig::searchDialogY, y());
-=======
     btConfig().setValue(GeometryKey, saveGeometry());
->>>>>>> a21933bb
 }
 
 
