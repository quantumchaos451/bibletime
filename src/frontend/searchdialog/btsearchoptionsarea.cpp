--- conflicted
+++ resolved
@@ -368,23 +368,13 @@
     m_rangeChooserCombo->insertItems(1, btConfig().getSearchScopesForCurrentLocale(scopeModules).keys());
 }
 
-<<<<<<< HEAD
 swordxx::ListKey BtSearchOptionsArea::searchScope() {
-=======
-sword::ListKey BtSearchOptionsArea::searchScope() {
     QStringList scopeModules = getUniqueWorksList();
->>>>>>> de5f4bde
     if (m_rangeChooserCombo->currentIndex() > 0) { //is not "no scope"
         QString const scope = btConfig().getSearchScopesForCurrentLocale(scopeModules)[
                                     m_rangeChooserCombo->currentText()];
         if (!scope.isEmpty())
-<<<<<<< HEAD
-            return swordxx::VerseKey().parseVerseList(scope.toUtf8().constData(),
-                                                    "Genesis 1:1",
-                                                    true);
-=======
             return BtConfig::parseVerseListWithModules(scope, scopeModules);
->>>>>>> de5f4bde
     }
     return swordxx::ListKey();
 }
