/*********
*
* This file is part of BibleTime's source code, http://www.bibletime.info/.
*
* Copyright 1999-2011 by the BibleTime developers.
* The BibleTime source code is licensed under the GNU General Public License version 2.0.
*
**********/

#include "frontend/displaywindow/cdisplaywindow.h"

#include <QCloseEvent>
#include <QDebug>
#include <QMenu>
#include <QStringList>
#include <QWidget>
#include "backend/config/btconfig.h"
#include "backend/keys/cswordkey.h"
#include "bibletime.h"
#include "frontend/cmdiarea.h"
#include "frontend/display/cdisplay.h"
#include "frontend/displaywindow/bttoolbarpopupaction.h"
#include "frontend/displaywindow/btactioncollection.h"
#include "frontend/displaywindow/btmodulechooserbar.h"
#include "frontend/displaywindow/btdisplaysettingsbutton.h"
#include "frontend/keychooser/ckeychooser.h"
#include "frontend/keychooser/bthistory.h"
#include "frontend/profile/cprofilewindow.h"
#include "frontend/searchdialog/csearchdialog.h"
#include "util/directory.h"
#include "util/cresmgr.h"


using namespace Profile;

CDisplayWindow::CDisplayWindow(QList<CSwordModuleInfo*> modules, CMDIArea *parent)
        : QMainWindow(parent),
        m_actionCollection(0),
        m_mdi(parent),
        m_keyChooser(0),
        m_swordKey(0),
        m_isReady(false),
        m_moduleChooserBar(0),
        m_mainToolBar(0),
        m_buttonsToolBar(0),
        m_formatToolBar(0),
        m_headerBar(0),
        m_popupMenu(0),
        m_displayWidget(0),
        m_history(0) {
    setAttribute(Qt::WA_DeleteOnClose); //we want to destroy this window when it is closed
    m_actionCollection = new BtActionCollection(this);
    setModules(modules);

    // Connect this to the backend module list changes
    connect(CSwordBackend::instance(),
            SIGNAL(sigSwordSetupChanged(CSwordBackend::SetupChangedReason)),
            SLOT(reload(CSwordBackend::SetupChangedReason)));
    BibleTime* mainwindow = btMainWindow();
    connect(mainwindow, SIGNAL(toggledTextWindowHeader(bool)), SLOT(slotShowHeader(bool)) );
    connect(mainwindow, SIGNAL(toggledTextWindowNavigator(bool)), SLOT(slotShowNavigator(bool)) );
    connect(mainwindow, SIGNAL(toggledTextWindowToolButtons(bool)), SLOT(slotShowToolButtons(bool)) );
    connect(mainwindow, SIGNAL(toggledTextWindowModuleChooser(bool)), SLOT(slotShowModuleChooser(bool)) );
    connect(mainwindow, SIGNAL(toggledTextWindowFormatToolbar(bool)), SLOT(slotShowFormatToolBar(bool)) );
}

CDisplayWindow::~CDisplayWindow() {
    delete m_swordKey;
    m_swordKey = 0;
}

BibleTime* CDisplayWindow::btMainWindow() {
    return dynamic_cast<BibleTime*>(m_mdi->parent());
}

void CDisplayWindow::setToolBarsHidden() {
    // Hide current window toolbars
    if (mainToolBar())
        mainToolBar()->setHidden(true);
    if (buttonsToolBar())
        buttonsToolBar()->setHidden(true);
    if (moduleChooserBar())
        moduleChooserBar()->setHidden(true);
    if (formatToolBar())
        formatToolBar()->setHidden(true);
}
void CDisplayWindow::clearMainWindowToolBars() {
    // Clear main window toolbars, except for works toolbar
    btMainWindow()->navToolBar()->clear();
    btMainWindow()->toolsToolBar()->clear();
    btMainWindow()->formatToolBar()->clear();
}

void CDisplayWindow::windowActivated() {
    clearMainWindowToolBars();
    setupMainWindowToolBars();
}

/** Returns the right window caption. */
const QString CDisplayWindow::windowCaption() {
    if (!m_modules.count()) {
        return QString::null;
    }

    return QString(key()->key()).append(" (").append(m_modules.join(" | ")).append(")");
}

/** Returns the used modules as a pointer list */
const QList<const CSwordModuleInfo*> CDisplayWindow::modules() const {
    return CSwordBackend::instance()->getConstPointerList(m_modules);
}

void CDisplayWindow::insertKeyboardActions( BtActionCollection* a ) {
    namespace DU = util::directory;

    QAction* actn = new QAction(QIcon(), tr("Select all"), a);
    actn->setShortcut(QKeySequence::SelectAll);
    a->addAction("selectAll", actn);

    actn = new QAction(QIcon(), tr("Copy"), a);
    actn->setShortcut(QKeySequence::Copy);
    a->addAction("copySelectedText", actn);

    actn = new QAction(QIcon(), tr("Find..."), a);
    actn->setShortcut(QKeySequence::Find);
    a->addAction("findText", actn);

    actn = new QAction(QIcon(), tr("Change location"), a);
    actn->setShortcut(QKeySequence(Qt::CTRL + Qt::Key_L));
    a->addAction("openLocation", actn);

    actn = new QAction(QIcon(DU::getIcon(CResMgr::displaywindows::general::search::icon)),
                       tr("Search with works of this window"), a);
    actn->setShortcut(CResMgr::displaywindows::general::search::accel);
    a->addAction(CResMgr::displaywindows::general::search::actionName, actn);

    BtToolBarPopupAction* action = new BtToolBarPopupAction(
        QIcon(DU::getIcon(CResMgr::displaywindows::general::backInHistory::icon)),
        tr("Back in history"),
        a
    );
    action->setShortcut(CResMgr::displaywindows::general::backInHistory::accel);
    a->addAction(CResMgr::displaywindows::general::backInHistory::actionName, action);

    action = new BtToolBarPopupAction(
        QIcon(DU::getIcon(CResMgr::displaywindows::general::forwardInHistory::icon)),
        tr("Forward in history"),
        a
    );
    action->setShortcut(CResMgr::displaywindows::general::forwardInHistory::accel);
    a->addAction(CResMgr::displaywindows::general::forwardInHistory::actionName, action);
}

void CDisplayWindow::initActions() {
    BtActionCollection* ac = actionCollection();

    CDisplayWindow::insertKeyboardActions(ac);

    QAction* actn = ac->action(CResMgr::displaywindows::general::search::actionName);
    Q_ASSERT(actn != 0);
    QObject::connect(actn, SIGNAL(triggered()),
                     this, SLOT(slotSearchInModules()));

    CDisplayConnections* conn = displayWidget()->connectionsProxy();

    actn = ac->action("openLocation");
    Q_ASSERT(actn != 0);
    QObject::connect(actn, SIGNAL(triggered()),
                     this, SLOT(setFocusKeyChooser()));
    addAction(actn);

    actn = ac->action("selectAll");
    Q_ASSERT(actn != 0);
    QObject::connect(actn, SIGNAL(triggered()),
                     conn, SLOT(selectAll()));
    addAction(actn);

    actn = ac->action("copySelectedText");
    Q_ASSERT(actn != 0);
    QObject::connect(actn, SIGNAL(triggered()),
                     conn, SLOT(copySelection()));
    addAction(actn);

    actn = ac->action("findText");
    Q_ASSERT(actn != 0);
    QObject::connect(actn, SIGNAL(triggered()),
                     conn, SLOT(openFindTextDialog()));
    addAction(actn);

    actn = ac->action(CResMgr::displaywindows::general::backInHistory::actionName);
    Q_ASSERT(actn != 0);
    bool ok = QObject::connect(actn,                    SIGNAL(triggered()),
                               keyChooser()->history(), SLOT(back()));
    Q_ASSERT(ok);
    addAction(actn);

    actn = ac->action(CResMgr::displaywindows::general::forwardInHistory::actionName);
    Q_ASSERT(actn != 0);
    ok = QObject::connect(actn,                    SIGNAL(triggered()),
                          keyChooser()->history(), SLOT(fw()));
    Q_ASSERT(ok);
    addAction(actn);

    ac->readShortcuts("Displaywindow shortcuts");
}

/** Refresh the settings of this window. */
void CDisplayWindow::reload(CSwordBackend::SetupChangedReason) {
    //first make sure all used Sword modules are still present
    QMutableStringListIterator it(m_modules);
    while (it.hasNext()) {
        if (!CSwordBackend::instance()->findModuleByName(it.next())) {
            it.remove();
        }
    }

    if (m_modules.isEmpty()) {
        close();
        return;
    }

    if (keyChooser()) keyChooser()->setModules( modules(), false );

    lookup();

<<<<<<< HEAD
    CBTConfig::setupAccelSettings(CBTConfig::allWindows, actionCollection());
    CBTConfig::setupAccelSettings(CBTConfig::readWindow, actionCollection());
=======
    actionCollection()->readShortcuts("DisplayWindow shortcuts");
    actionCollection()->readShortcuts("Readwindow shortcuts");
>>>>>>> a21933bb
    emit sigModuleListSet(m_modules);
}

void CDisplayWindow::slotAddModule(int index, QString module) {
    m_modules.insert(index, module);
    lookup();
    modulesChanged();
    emit sigModuleListChanged();
}

void CDisplayWindow::slotReplaceModule(int index, QString newModule) {
    qDebug() << "CDisplayWindow::slotReplaceModule" << m_modules.at(index) << "with" << newModule;
    m_modules.replace(index, newModule);
    qDebug() << "window's new module list:" << m_modules;
    lookup();
    modulesChanged();
    emit sigModuleListChanged();
}

void CDisplayWindow::slotRemoveModule(int index) {
    m_modules.removeAt(index);
    lookup();
    modulesChanged();
    emit sigModuleListChanged();
}

/** Sets the new display options for this window. */
void CDisplayWindow::setDisplayOptions(const DisplayOptions &displayOptions) {
    m_displayOptions = displayOptions;
    emit sigDisplayOptionsChanged(m_displayOptions);
}

/** Sets the new filter options of this window. */
void CDisplayWindow::setFilterOptions(const FilterOptions &filterOptions) {
    m_filterOptions = filterOptions;
    emit sigFilterOptionsChanged(m_filterOptions);
}

/** Set the ready status */
void CDisplayWindow::setReady(bool ready) {
    m_isReady = ready;
}

/** Returns true if the window may be closed. */
bool CDisplayWindow::queryClose() {
    return true;
}

/** Sets the keychooser widget for this display window. */
void CDisplayWindow::setKeyChooser( CKeyChooser* ck ) {
    m_keyChooser = ck;
}

/** Sets the new sword key. */
void CDisplayWindow::setKey( CSwordKey* key ) {
    Q_ASSERT( key );
    m_swordKey = key;
}

BTHistory* CDisplayWindow::history() {
    if (m_history == 0)
        m_history = new BTHistory(this);
    return m_history;
}

void CDisplayWindow::modulesChanged() {
    // this would only set the stringlist again
    //if (moduleChooserBar()) { //necessary for write windows
    //setModules( m_moduleChooserBar->getModuleList() );
    //}
    if (modules().isEmpty()) {
        close();
    }
    else {
        emit sigModulesChanged(modules());
        key()->setModule(modules().first());
        keyChooser()->setModules(modules());
    }
}

/** Sets the module chooser bar. */
void CDisplayWindow::setModuleChooserBar( BtModuleChooserBar* bar ) {
    if (m_moduleChooserBar) {
        m_moduleChooserBar->deleteLater();
    }

    //if a new bar should be set!
    if (bar) {
        m_moduleChooserBar = bar;
        bar->setWindowTitle(tr("Work chooser buttons"));
        bar->setLayoutDirection(Qt::LeftToRight);
        bar->setVisible(btConfig().value<bool>("GUI/showTextWindowModuleSelectorButtons", true));
    }
}

/** Setup the module header of text area. */
void CDisplayWindow::setHeaderBar( QToolBar* header ) {
    m_headerBar = header;
    header->setMovable(false);
    header->setWindowTitle(tr("Text area header"));
    header->setVisible(btConfig().value<bool>("GUI/showTextWindowHeaders", true));
}

/** Sets the modules. */
void CDisplayWindow::setModules( const QList<CSwordModuleInfo*>& newModules ) {
    m_modules.clear();

    foreach (CSwordModuleInfo* mod, newModules) {
        m_modules.append(mod->name());
    }
}

/** Initialize the window. Call this method from the outside, because calling this in the constructor is not possible! */
bool CDisplayWindow::init() {
    initView();
    setMinimumSize( 100, 100 );

    setWindowTitle(windowCaption());
    //setup focus stuff.
    setFocusPolicy(Qt::ClickFocus);
    parentWidget()->setFocusPolicy(Qt::ClickFocus);
    initActions();
    initToolbars();
    if (!btConfig().value<bool>("GUI/showToolbarsInEachWindow", true))
        setToolBarsHidden();
    btMainWindow()->clearMdiToolBars();
    clearMainWindowToolBars();
    initConnections();
    setupPopupMenu();

    m_filterOptions = btConfig().getFilterOptions();
    m_displayOptions = btConfig().getDisplayOptions();
    emit sigDisplayOptionsChanged(m_displayOptions);
    emit sigFilterOptionsChanged(m_filterOptions);
    emit sigModulesChanged(modules());

    setReady(true);
    return true;
}

static void prepareToolBar(QToolBar* bar, const QString& title, bool visible) {
    bar->setAllowedAreas(Qt::TopToolBarArea);
    bar->setFloatable(false);
    bar->setWindowTitle(title);
    bar->setVisible(visible);
}

/** Setup the Navigation toolbar. */
void CDisplayWindow::setMainToolBar( QToolBar* bar ) {
    prepareToolBar(bar, tr("Navigation"), btConfig().value<bool>("GUI/showTextWindowNavigator", true) );
    m_mainToolBar = bar;
}

/** Setup the Tools toolbar. */
void CDisplayWindow::setButtonsToolBar( QToolBar* bar ) {
    prepareToolBar(bar, tr("Tool"), btConfig().value<bool>("GUI/showTextWindowToolButtons", true) );
    m_buttonsToolBar = bar;
}

/** Setup the Format toolbar. */
void CDisplayWindow::setFormatToolBar( QToolBar* bar ) {
    prepareToolBar(bar, tr("Format"), true );
    m_formatToolBar = bar;
}

/** Sets the display settings button. */
void CDisplayWindow::setDisplaySettingsButton(BtDisplaySettingsButton *button) {
    connect(this, SIGNAL(sigDisplayOptionsChanged(const DisplayOptions&)),
        button, SLOT(setDisplayOptions(const DisplayOptions&)));
    connect(this, SIGNAL(sigFilterOptionsChanged(const FilterOptions&)),
        button, SLOT(setFilterOptions(const FilterOptions&)));
    connect(this, SIGNAL(sigModulesChanged(const QList<const CSwordModuleInfo*>&)),
        button, SLOT(setModules(const QList<const CSwordModuleInfo*>&)));

    button->setDisplayOptions(displayOptions(), false);
    button->setFilterOptions(filterOptions(), false);
    button->setModules(modules());

    connect(button, SIGNAL(sigFilterOptionsChanged(const FilterOptions&)),
            this, SLOT(setFilterOptions(const FilterOptions&)));
    connect(button, SIGNAL(sigDisplayOptionsChanged(const DisplayOptions&)),
            this, SLOT(setDisplayOptions(const DisplayOptions&)));
    connect(button, SIGNAL(sigChanged()),
            this, SLOT(lookup()));
}

void CDisplayWindow::slotShowHeader(bool show) {
    if (headerBar())
        headerBar()->setVisible(show);
}

void CDisplayWindow::slotShowNavigator(bool show) {
    if (mainToolBar())
        mainToolBar()->setVisible(show);
}

void CDisplayWindow::slotShowToolButtons(bool show) {
    if (buttonsToolBar())
        buttonsToolBar()->setVisible(show);
}

void CDisplayWindow::slotShowModuleChooser(bool show) {
    if (moduleChooserBar())
        moduleChooserBar()->setVisible(show);
}

void CDisplayWindow::slotShowFormatToolBar(bool show) {
    if (formatToolBar())
        formatToolBar()->setVisible(show);
}

/** Lookup the current key. Used to refresh the display. */
void CDisplayWindow::lookup() {
    lookupSwordKey( key() );
}

void CDisplayWindow::lookupModKey( const QString& moduleName, const QString& keyName ) {
    if (!isReady()) {
        return;
    }

    CSwordModuleInfo *m = CSwordBackend::instance()->findModuleByName(moduleName);
    if (!m) {
        return; /// \todo check if this is correct behavior
    }

    /// \todo check for containsRef compat
    if (m && modules().contains(m)) {
        key()->setKey(keyName);
        keyChooser()->setKey(key()); //the key chooser does send an update signal
        emit sigKeyChanged(key());
    }
    else {     //given module not displayed in this window
        //if the module is displayed in another display window we assume a wrong drop
        //create a new window for the given module
        QList<CSwordModuleInfo*> mList;
        mList.append(m);

        BibleTime *mainWindow = btMainWindow();
        Q_ASSERT(mainWindow != 0);
        mainWindow->createReadDisplayWindow(mList, keyName);
    }
}

void CDisplayWindow::lookupKey( const QString& keyName ) {
    /* This function is called for example after a bookmark was dropped on this window
    */
    Q_ASSERT(modules().first());

    lookupModKey(modules().first()->name(), keyName);
}

/** Update the status of the popup menu entries. */
void CDisplayWindow::updatePopupMenu() {
    /// \todo Verify this should be empty and comment.
}


///** Returns the installed popup menu. */
QMenu* CDisplayWindow::popup() {
    // qWarning("CReadWindow::popup()");
    if (!m_popupMenu) {
        m_popupMenu = new QMenu(this);
        connect(m_popupMenu, SIGNAL(aboutToShow()), this, SLOT(updatePopupMenu()));
        if (displayWidget()) {
            displayWidget()->installPopup(m_popupMenu);
        }
        /*   else {
            qWarning("CDisplayWindow:: can't instal popup menu");
            }*/
    }
    return m_popupMenu;
}

/** Sets the display widget used by this display window. */
void CDisplayWindow::setDisplayWidget( CDisplay* newDisplay ) {
    m_displayWidget = newDisplay;
}

void CDisplayWindow::closeEvent(QCloseEvent* e) {
    if (!queryClose()) {
        e->ignore();
    }
    else {
        e->accept();
    }
}

void CDisplayWindow::slotSearchInModules() {
    Search::CSearchDialog::openDialog(modules());
}

void CDisplayWindow::printAll() {
    m_displayWidget->connectionsProxy()->printAll( m_displayOptions, m_filterOptions);
}

void CDisplayWindow::printAnchorWithText() {
    m_displayWidget->connectionsProxy()->printAnchorWithText( m_displayOptions, m_filterOptions);
}

void CDisplayWindow::setFocusKeyChooser() {
    keyChooser()->setFocus();
}
<|MERGE_RESOLUTION|>--- conflicted
+++ resolved
@@ -223,13 +223,8 @@
 
     lookup();
 
-<<<<<<< HEAD
-    CBTConfig::setupAccelSettings(CBTConfig::allWindows, actionCollection());
-    CBTConfig::setupAccelSettings(CBTConfig::readWindow, actionCollection());
-=======
     actionCollection()->readShortcuts("DisplayWindow shortcuts");
     actionCollection()->readShortcuts("Readwindow shortcuts");
->>>>>>> a21933bb
     emit sigModuleListSet(m_modules);
 }
 
