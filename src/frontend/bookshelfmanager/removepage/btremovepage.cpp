/*********
*
* In the name of the Father, and of the Son, and of the Holy Spirit.
*
* This file is part of BibleTime's source code, http://www.bibletime.info/.
*
* Copyright 1999-2011 by the BibleTime developers.
* The BibleTime source code is licensed under the GNU General Public License
* version 2.0.
*
**********/

#include "frontend/bookshelfmanager/removepage/btremovepage.h"

#include <QAction>
#include <QDebug>
#include <QGroupBox>
#include <QHBoxLayout>
#include <QHeaderView>
#include <QMessageBox>
#include <QPushButton>
#include <QToolButton>
#include <QVBoxLayout>
#include "backend/bookshelfmodel/btbookshelffiltermodel.h"
#include "backend/managers/cswordbackend.h"
#include "frontend/bookshelfmanager/btmodulemanagerdialog.h"
#include "frontend/btbookshelfview.h"
#include "frontend/btbookshelfwidget.h"
#include "util/cresmgr.h"
#include "util/dialogutil.h"
#include "util/directory.h"

// Sword includes:
#include <swmgr.h>
#include <installmgr.h>

<<<<<<< HEAD
BtRemovePage::BtRemovePage(QWidget *parent)
        : BtConfigPage(parent)
=======

namespace {
const QString groupingOrderKey("GUI/BookshelfManager/RemovePage/grouping");
}

BtRemovePage::BtRemovePage(BtModuleManagerDialog *parent)
        : BtConfigDialog::Page(util::directory::getIcon(CResMgr::bookshelfmgr::removepage::icon), parent)
>>>>>>> 999de7dd
{
    namespace DU = util::directory;

    m_worksGroupBox = new QGroupBox(this);
    m_worksGroupBox->setFlat(true);
    QVBoxLayout *wLayout = new QVBoxLayout;
    wLayout->setContentsMargins(0, 0, 0, 0);
    m_worksGroupBox->setLayout(wLayout);

    BtRemovePageTreeModel *treeModel = new BtRemovePageTreeModel("gui/bookshelfManager/removePage/grouping",
                                                                 this);
    connect(treeModel, SIGNAL(groupingOrderChanged(BtBookshelfTreeModel::Grouping)),
            this,      SLOT(slotGroupingOrderChanged(const BtBookshelfTreeModel::Grouping&)));

    m_bookshelfWidget = new BtBookshelfWidget(this);
    m_bookshelfWidget->postFilterModel()->setShowHidden(true);
    m_bookshelfWidget->setTreeModel(treeModel);
    m_bookshelfWidget->setSourceModel(CSwordBackend::instance()->model());
    m_bookshelfWidget->showHideAction()->setVisible(false);
    m_bookshelfWidget->showHideButton()->hide();
    m_bookshelfWidget->treeView()->header()->show();
    m_bookshelfWidget->treeView()->header()->setResizeMode(QHeaderView::ResizeToContents);
    wLayout->addWidget(m_bookshelfWidget);

    m_uninstallGroupBox = new QGroupBox(this);
    m_uninstallGroupBox->setFlat(true);
    QHBoxLayout *uLayout = new QHBoxLayout;
    uLayout->setContentsMargins(0, 0, 0, 0);
    m_uninstallGroupBox->setLayout(uLayout);
    uLayout->addStretch(1);

    m_removeButton = new QPushButton(this);
    m_removeButton->setIcon(DU::getIcon(CResMgr::bookshelfmgr::removepage::remove_icon));
    m_removeButton->setEnabled(false);
    uLayout->addWidget(m_removeButton, 0, Qt::AlignRight);

    QVBoxLayout *mainLayout = new QVBoxLayout(this);
    mainLayout->addWidget(m_worksGroupBox, 1);
    mainLayout->addWidget(m_uninstallGroupBox);

    connect(m_removeButton, SIGNAL(clicked()),
            this, SLOT(slotRemoveModules()));
    connect(m_bookshelfWidget->treeModel(), SIGNAL(moduleChecked(CSwordModuleInfo*,bool)),
            this,                           SLOT(slotResetRemoveButton()));
    connect(m_bookshelfWidget->treeModel(), SIGNAL(rowsRemoved(const QModelIndex&,int,int)),
            this,                           SLOT(slotResetRemoveButton()));

    retranslateUi();
}

void BtRemovePage::retranslateUi() {
    setHeaderText(tr("Remove"));

    m_worksGroupBox->setTitle(tr("Select &works to uninstall:"));

    m_removeButton->setText(tr("&Remove..."));
    m_removeButton->setToolTip(tr("Remove the selected works"));

    retranslateUninstallGroupBox();
}

void BtRemovePage::retranslateUninstallGroupBox() {
    int count = m_bookshelfWidget->treeModel()->checkedModules().count();
    if (count > 0) {
        m_uninstallGroupBox->setTitle(tr("Start removal of %1 works:")
                                      .arg(count));
    } else {
        m_uninstallGroupBox->setTitle(tr("Start removal:"));
    }
}

void BtRemovePage::slotResetRemoveButton() {
    retranslateUninstallGroupBox();
    m_removeButton->setEnabled(!m_bookshelfWidget->treeModel()->checkedModules().empty());
}

void BtRemovePage::slotRemoveModules() {
    // Do nothing when this signal fires without anything selected to remove:
    if (m_bookshelfWidget->treeModel()->checkedModules().empty()) return;

    QStringList moduleNames;
    const int textHeight = fontMetrics().height();
    /// \bug <nobr> is not working, Qt bug
    const QString moduleString("<nobr><img src=\"%1\" width=\"%2\" height=\"%3\"/>&nbsp;%4</nobr>");
    const QString iconDir = util::directory::getIconDir().canonicalPath() + '/';
    Q_FOREACH(const CSwordModuleInfo *m,
              m_bookshelfWidget->treeModel()->checkedModules())
    {
        const QIcon icon = CSwordModuleInfo::moduleIcon(m);
        const QSize iconSize = icon.actualSize(QSize(textHeight, textHeight));
        moduleNames.append(moduleString
                           .arg(iconDir + CSwordModuleInfo::moduleIconFilename(m))
                           .arg(iconSize.width())
                           .arg(iconSize.height())
                           .arg(m->name()));
    }
    const QString message = tr("You selected the following work(s): ")
                            .append("<br/><br/>&nbsp;&nbsp;&nbsp;&nbsp;")
                            .append(moduleNames.join(",&nbsp; "))
                            .append("<br/><br/>")
                            .append(tr("Do you really want to remove them from your system?"));

    if ((util::showQuestion(this, tr("Remove Works?"), message, QMessageBox::Yes | QMessageBox::No, QMessageBox::No) == QMessageBox::Yes)) {  //Yes was pressed.

        // Update the module list before really removing. Remember deleting the pointers later.
        QList<CSwordModuleInfo*> toBeDeleted = CSwordBackend::instance()->takeModulesFromList(moduleNames);

        sword::InstallMgr installMgr;
        QMap<QString, sword::SWMgr*> mgrDict; //maps config paths to SWMgr objects
        foreach ( CSwordModuleInfo* mInfo, toBeDeleted ) {
            Q_ASSERT(mInfo); // Only installed modules could have been selected and returned by takeModulesFromList
            // Find the install path for the sword manager
            QString prefixPath = mInfo->config(CSwordModuleInfo::AbsoluteDataPath) + "/";
            QString dataPath = mInfo->config(CSwordModuleInfo::DataPath);
            if (dataPath.left(2) == "./") {
                dataPath = dataPath.mid(2);
            }
            if (prefixPath.contains(dataPath)) { //remove module part to get the prefix path
                prefixPath = prefixPath.remove( prefixPath.indexOf(dataPath), dataPath.length() );
            }
            else { //This is an error, should not happen
                qWarning() << "Removing" << mInfo->name() << "didn't succeed because the absolute path" << prefixPath << "didn't contain the data path" << dataPath;
                continue; // don't remove this, go to next of the for loop
            }

            // Create the sword manager and remove the module
            sword::SWMgr* mgr = mgrDict[ prefixPath ];
            if (!mgr) { //create new mgr if it's not yet available
                mgrDict.insert(prefixPath, new sword::SWMgr(prefixPath.toLocal8Bit()));
                mgr = mgrDict[ prefixPath ];
            }
            qDebug() << "Removing the module" << mInfo->name() << "...";
            installMgr.removeModule(mgr, mInfo->module()->Name());
        }
        //delete the removed moduleinfo pointers
        qDeleteAll(toBeDeleted);
        //delete all mgrs which were created above
        qDeleteAll(mgrDict);
        mgrDict.clear();
    }
}

void BtRemovePage::slotGroupingOrderChanged(const BtBookshelfTreeModel::Grouping &g) {
    g.saveTo("gui/bookshelfManager/removePage/grouping");
}<|MERGE_RESOLUTION|>--- conflicted
+++ resolved
@@ -34,18 +34,8 @@
 #include <swmgr.h>
 #include <installmgr.h>
 
-<<<<<<< HEAD
-BtRemovePage::BtRemovePage(QWidget *parent)
-        : BtConfigPage(parent)
-=======
-
-namespace {
-const QString groupingOrderKey("GUI/BookshelfManager/RemovePage/grouping");
-}
-
 BtRemovePage::BtRemovePage(BtModuleManagerDialog *parent)
         : BtConfigDialog::Page(util::directory::getIcon(CResMgr::bookshelfmgr::removepage::icon), parent)
->>>>>>> 999de7dd
 {
     namespace DU = util::directory;
 
