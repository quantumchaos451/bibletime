/*********
*
* This file is part of BibleTime's source code, http://www.bibletime.info/.
*
* Copyright 1999-2011 by the BibleTime developers.
* The BibleTime source code is licensed under the GNU General Public License version 2.0.
*
**********/

#ifndef BTFONTSETTINGS_H
#define BTFONTSETTINGS_H

#include "frontend/bookshelfmanager/btconfigdialog.h"

#include <QMap>
#include <QWidget>
#include "backend/config/btconfig.h"


class BtFontChooserWidget;
class CConfigurationDialog;
class QCheckBox;
class QComboBox;
class QGroupBox;
class QLabel;

class BtFontSettingsPage: public BtConfigDialog::Page {

        Q_OBJECT

    private: /* Types: */

        typedef QMap<QString, CBTConfig::FontSettingsPair> FontMap;

    public: /* Methods: */

        BtFontSettingsPage(CConfigurationDialog *parent = 0);

        void save() const;

    protected slots:

        // This slot is called when the "Use own font for language" button was clicked.
        void useOwnFontClicked(bool);

        // Called when a new font in the fonts page was selected.
        void newDisplayWindowFontSelected(const QFont &);

        // Called when the combobox contents is changed
        void newDisplayWindowFontAreaSelected(const QString&);

    private: /* Methods: */

        void retranslateUi();

    private: /* Fields: */

        QGroupBox *m_fontsGroupBox;
        QLabel *m_languageLabel;
        QComboBox *m_languageComboBox;
        QCheckBox *m_languageCheckBox;
        BtFontChooserWidget* m_fontChooser;

        FontMap m_fontMap;

<<<<<<< HEAD
        QMap<QString, BtConfig::FontSettingsPair> m_fontMap;
=======
>>>>>>> 999de7dd
};

#endif<|MERGE_RESOLUTION|>--- conflicted
+++ resolved
@@ -30,7 +30,7 @@
 
     private: /* Types: */
 
-        typedef QMap<QString, CBTConfig::FontSettingsPair> FontMap;
+        typedef QMap<QString, BtConfig::FontSettingsPair> FontMap;
 
     public: /* Methods: */
 
@@ -63,10 +63,6 @@
 
         FontMap m_fontMap;
 
-<<<<<<< HEAD
-        QMap<QString, BtConfig::FontSettingsPair> m_fontMap;
-=======
->>>>>>> 999de7dd
 };
 
 #endif