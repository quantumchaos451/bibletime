/*********
*
* This file is part of BibleTime's source code, http://www.bibletime.info/.
*
* Copyright 1999-2011 by the BibleTime developers.
* The BibleTime source code is licensed under the GNU General Public License version 2.0.
*
**********/

#include "frontend/settingsdialogs/cconfigurationdialog.h"

#include <QAbstractButton>
#include <QDialogButtonBox>
#include <QLayout>
#include <QPushButton>
#include <QWidget>
#include "backend/config/btconfig.h"
#include "frontend/settingsdialogs/cacceleratorsettings.h"
#include "frontend/settingsdialogs/cdisplaysettings.h"
#include "frontend/settingsdialogs/btfontsettings.h"
#include "frontend/settingsdialogs/btlanguagesettings.h"
#include "frontend/settingsdialogs/cswordsettings.h"
#include "util/cresmgr.h"
#include "util/directory.h"
#include "util/dialogutil.h"


namespace {
const QString GeometryKey = "GUI/SettingsDialog/geometry";
} // anonymous namespace

CConfigurationDialog::CConfigurationDialog(QWidget * parent, BtActionCollection* actionCollection )
        : BtConfigDialog(parent),
        m_actionCollection(actionCollection),
        m_displayPage(0),
        m_swordPage(0),
        m_acceleratorsPage(0),
        m_fontsPage(0),
        m_languagesPage(0),
        m_bbox(0) {
    setWindowTitle(tr("Configure BibleTime"));
    setAttribute(Qt::WA_DeleteOnClose);

    // Add "Display" page
    m_displayPage = new CDisplaySettingsPage(this);
    addPage(m_displayPage);

    // Add "Desk" (sword) page
    m_swordPage = new CSwordSettingsPage(this);
    addPage(m_swordPage);

    // Add "Languages" page
    m_languagesPage = new BtLanguageSettingsPage(this);
    addPage(m_languagesPage);

    // Add "Fonts" page
    m_fontsPage = new BtFontSettingsPage(this);
    addPage(m_fontsPage);

    // Add "Keyboard" (accelerators) page
    m_acceleratorsPage = new CAcceleratorSettingsPage(this);
    addPage(m_acceleratorsPage);

    // Dialog buttons
    m_bbox = new QDialogButtonBox(this);
    m_bbox->addButton(QDialogButtonBox::Ok);
    m_bbox->addButton(QDialogButtonBox::Apply);
    m_bbox->addButton(QDialogButtonBox::Cancel);
    util::prepareDialogBox(m_bbox);
    setButtonBox(m_bbox);
    bool ok = connect(m_bbox, SIGNAL(clicked(QAbstractButton *)), SLOT(slotButtonClicked(QAbstractButton *)));
    Q_ASSERT(ok);

    loadDialogSettings();

    setCurrentPage(0);
}

CConfigurationDialog::~CConfigurationDialog() {
    saveDialogSettings();
}

/** Save the dialog settings **/
void CConfigurationDialog::save() {
    m_acceleratorsPage->save();
    m_languagesPage->save();
    m_fontsPage->save();
    m_swordPage->save();
    m_displayPage->save();
    emit signalSettingsChanged( );
}

/** Called if any button was clicked*/
void CConfigurationDialog::slotButtonClicked(QAbstractButton* button) {
    if (button == static_cast<QAbstractButton*>(m_bbox->button(QDialogButtonBox::Cancel))) {
        close();
        return;
    }

    save();

    if (button == static_cast<QAbstractButton*>(m_bbox->button(QDialogButtonBox::Ok)))
        close();
}

void CConfigurationDialog::loadDialogSettings() {
    restoreGeometry(btConfig().value<QByteArray>(GeometryKey, QByteArray()));
}

void CConfigurationDialog::saveDialogSettings() const {
<<<<<<< HEAD
    CBTConfig::set(CBTConfig::configDialogWidth, size().width());
    CBTConfig::set(CBTConfig::configDialogHeight, size().height());
    CBTConfig::set(CBTConfig::configDialogPosX, x());
    CBTConfig::set(CBTConfig::configDialogPosY, y());
=======
    btConfig().setValue(GeometryKey, saveGeometry());
>>>>>>> a21933bb
}<|MERGE_RESOLUTION|>--- conflicted
+++ resolved
@@ -108,12 +108,5 @@
 }
 
 void CConfigurationDialog::saveDialogSettings() const {
-<<<<<<< HEAD
-    CBTConfig::set(CBTConfig::configDialogWidth, size().width());
-    CBTConfig::set(CBTConfig::configDialogHeight, size().height());
-    CBTConfig::set(CBTConfig::configDialogPosX, x());
-    CBTConfig::set(CBTConfig::configDialogPosY, y());
-=======
     btConfig().setValue(GeometryKey, saveGeometry());
->>>>>>> a21933bb
 }