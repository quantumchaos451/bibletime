--- conflicted
+++ resolved
@@ -19,16 +19,12 @@
 #include <QTabWidget>
 #include <QVBoxLayout>
 #include <QWidget>
-<<<<<<< HEAD
-=======
-#include "backend/config/cbtconfig.h"
+#include "backend/config/btconfig.h"
 #include "frontend/settingsdialogs/cconfigurationdialog.h"
->>>>>>> 999de7dd
 #include "util/cresmgr.h"
 #include "util/directory.h"
 #include "util/tool.h"
 #include "backend/managers/cswordbackend.h"
-#include "backend/config/btconfig.h"
 
 
 /*******************************************************************************
@@ -142,76 +138,24 @@
     } //for
 
     //using two lists and one loop is better than six loops with almost the same code :)
-<<<<<<< HEAD
-        QList<QComboBox*> comboList;
-        QStringList moduleList;
-        const CSwordModuleInfo*  m;
-    // fill combobox and modulelist
-        comboList.append(m_standardBibleCombo);
-        m = getBtConfig().getDefaultSwordModuleByType("standardBible");
-        moduleList << (m != 0 ? m->config(CSwordModuleInfo::Description) : QString::null);
-
-        comboList.append(m_standardCommentaryCombo);
-        m = getBtConfig().getDefaultSwordModuleByType("standardCommentary");
-        moduleList << (m != 0 ? m->config(CSwordModuleInfo::Description) : QString::null);
-
-        comboList.append(m_standardLexiconCombo);
-        m = getBtConfig().getDefaultSwordModuleByType("standardLexicon");
-        moduleList << (m != 0 ? m->config(CSwordModuleInfo::Description) : QString::null);
-        
-        comboList.append(m_standardDailyDevotionalCombo);
-        m = getBtConfig().getDefaultSwordModuleByType("standardDailyDevotional");
-        moduleList << (m != 0 ? m->config(CSwordModuleInfo::Description) : QString::null);
-        
-        comboList.append(m_standardHebrewStrongCombo);
-        m = getBtConfig().getDefaultSwordModuleByType("standardHebrewStrongsLexicon");
-        moduleList << (m != 0 ? m->config(CSwordModuleInfo::Description) : QString::null);
-        
-        comboList.append(m_standardGreekStrongCombo);
-        m = getBtConfig().getDefaultSwordModuleByType("standardGreekStrongsLexicon");
-        moduleList << (m != 0 ? m->config(CSwordModuleInfo::Description) : QString::null);
-        
-        comboList.append(m_standardHebrewMorphCombo);
-        m = getBtConfig().getDefaultSwordModuleByType("standardHebrewMorphLexicon");
-        moduleList << (m != 0 ? m->config(CSwordModuleInfo::Description) : QString::null);
-        
-        comboList.append(m_standardGreekMorphCombo);
-        m = getBtConfig().getDefaultSwordModuleByType("standardGreekMorphLexicon");
-        moduleList << (m != 0 ? m->config(CSwordModuleInfo::Description) : QString::null);
-=======
     QList<QComboBox*> comboList;
     QStringList moduleList;
 
-#define STANDARD_WORKS_TAB_CASE(name) \
-    case CBTConfig::name: \
-        comboList.append(m_ ## name ## Combo); \
-        break
-
-    for (int i = 0; i <= (int)CBTConfig::lastModuleType; ++i) {
-        //fill the combobox list in the right order (i.e. same order as the CBTConfig::module enum list)
-        CBTConfig::modules moduleType = (CBTConfig::modules)(i);
-        switch (moduleType) {
-            STANDARD_WORKS_TAB_CASE(standardBible);
-            STANDARD_WORKS_TAB_CASE(standardCommentary);
-            STANDARD_WORKS_TAB_CASE(standardLexicon);
-            STANDARD_WORKS_TAB_CASE(standardDailyDevotional);
-            STANDARD_WORKS_TAB_CASE(standardHebrewStrongsLexicon);
-            STANDARD_WORKS_TAB_CASE(standardGreekStrongsLexicon);
-            STANDARD_WORKS_TAB_CASE(standardHebrewMorphLexicon);
-            STANDARD_WORKS_TAB_CASE(standardGreekMorphLexicon);
-        }
-        ; //switch
-
-        //fill the module list
-        CSwordModuleInfo* const m = CBTConfig::get( (CBTConfig::modules)(i) );
-        if (m) {
-            moduleList << m->config(CSwordModuleInfo::Description);
-        }
-        else {
-            moduleList << QString::null;
-        }
-    } //for
->>>>>>> 999de7dd
+    // fill combobox and modulelist
+        const CSwordModuleInfo*  m;
+
+#define STANDARD_WORKS_COMBO_ADD(name) \
+    comboList.append(m_ ## name ## Combo); \
+    m = getBtConfig().getDefaultSwordModuleByType(#name); \
+    moduleList << (m != 0 ? m->config(CSwordModuleInfo::Description) : QString::null);
+        STANDARD_WORKS_COMBO_ADD(standardBible);
+        STANDARD_WORKS_COMBO_ADD(standardCommentary);
+        STANDARD_WORKS_COMBO_ADD(standardLexicon);
+        STANDARD_WORKS_COMBO_ADD(standardDailyDevotional);
+        STANDARD_WORKS_COMBO_ADD(standardHebrewStrongsLexicon);
+        STANDARD_WORKS_COMBO_ADD(standardGreekStrongsLexicon);
+        STANDARD_WORKS_COMBO_ADD(standardHebrewMorphLexicon);
+        STANDARD_WORKS_COMBO_ADD(standardGreekMorphLexicon);
 
     QString module = QString::null;
     int item = 0;
@@ -234,80 +178,19 @@
 }
 
 void StandardWorksTab::save() {
-    for (int i = 0; i <= (int)CBTConfig::lastModuleType; ++i) {
-        QString moduleDescription;
-
-
-<<<<<<< HEAD
-    getBtConfig().beginGroup("presentation");
-        m_lineBreaksCheck = new QCheckBox(this);
-        m_lineBreaksCheck->setText(tr("Insert line break after each verse"));
-        m_lineBreaksCheck->setChecked(getBtConfig().getValue<bool>("lineBreaks"));
-        layout->addWidget(m_lineBreaksCheck);
-
-        m_verseNumbersCheck = new QCheckBox(this);
-        m_verseNumbersCheck->setText(tr("Show verse numbers"));
-        m_verseNumbersCheck->setChecked(getBtConfig().getValue<bool>("verseNumbers"));
-        layout->addWidget(m_verseNumbersCheck);
-
-        m_headingsCheck = new QCheckBox(this);
-        m_headingsCheck->setText(tr("Show section headings"));
-        m_headingsCheck->setChecked(getBtConfig().getValue<bool>("headings"));
-        layout->addWidget(m_headingsCheck);
-
-        m_scriptureReferencesCheck = new QCheckBox(this);
-        m_scriptureReferencesCheck->setText(tr("Show scripture cross-references"));
-        m_scriptureReferencesCheck->setChecked(getBtConfig().getValue<bool>("scriptureReferences"));
-        layout->addWidget(m_scriptureReferencesCheck);
-
-        m_greekAccentsCheck = new QCheckBox(this);
-        m_greekAccentsCheck->setText(tr("Show Greek accents"));
-        m_greekAccentsCheck->setChecked(getBtConfig().getValue<bool>("greekAccents"));
-        layout->addWidget(m_greekAccentsCheck);
-
-        m_hebrewPointsCheck = new QCheckBox(this);
-        m_hebrewPointsCheck->setText(tr("Show Hebrew vowel points"));
-        m_hebrewPointsCheck->setChecked(getBtConfig().getValue<bool>("hebrewPoints"));
-        layout->addWidget(m_hebrewPointsCheck);
-
-        m_hebrewCantillationCheck = new QCheckBox(this);
-        m_hebrewCantillationCheck->setText(tr("Show Hebrew cantillation marks"));
-        m_hebrewCantillationCheck->setChecked(getBtConfig().getValue<bool>("hebrewCantillation"));
-        layout->addWidget(m_hebrewCantillationCheck);
-
-        m_morphSegmentationCheck = new QCheckBox(this);
-        m_morphSegmentationCheck->setText(tr("Show morph segmentation"));
-        m_morphSegmentationCheck->setChecked(getBtConfig().getValue<bool>("morphSegmentation"));
-        layout->addWidget(m_morphSegmentationCheck);
-
-        m_textualVariantsCheck = new QCheckBox(this);
-        m_textualVariantsCheck->setText(tr("Use textual variants"));
-        m_textualVariantsCheck->setChecked(getBtConfig().getValue<bool>("textualVariants"));
-        layout->addWidget(m_textualVariantsCheck);
-    getBtConfig().endGroup();
-=======
-#define STANDARD_WORKS_TAB_SCASE(name) \
-        case CBTConfig::name: \
-            moduleDescription = m_ ## name ## Combo->currentText(); \
-            break;
-
-        CBTConfig::modules moduleType = (CBTConfig::modules)(i);
-        switch (moduleType) {
-            STANDARD_WORKS_TAB_SCASE(standardBible);
-            STANDARD_WORKS_TAB_SCASE(standardCommentary);
-            STANDARD_WORKS_TAB_SCASE(standardLexicon);
-            STANDARD_WORKS_TAB_SCASE(standardDailyDevotional);
-            STANDARD_WORKS_TAB_SCASE(standardHebrewStrongsLexicon);
-            STANDARD_WORKS_TAB_SCASE(standardGreekStrongsLexicon);
-            STANDARD_WORKS_TAB_SCASE(standardHebrewMorphLexicon);
-            STANDARD_WORKS_TAB_SCASE(standardGreekMorphLexicon);
-            default:
-                qWarning("Unhandled module type.");
-        };
-
-        CSwordModuleInfo * const module = CSwordBackend::instance()->findModuleByDescription(moduleDescription);
-        CBTConfig::set(moduleType, module);
-    }
+#define STANDARD_WORKS_SET_DEFAULT(name) \
+    getBtConfig().setDefaultSwordModuleByType(#name, \
+                                    CSwordBackend::instance()->findModuleByDescription(m_ ## name ## Combo->currentText()) \
+                                    );
+
+    STANDARD_WORKS_SET_DEFAULT(standardBible);
+    STANDARD_WORKS_SET_DEFAULT(standardCommentary);
+    STANDARD_WORKS_SET_DEFAULT(standardLexicon);
+    STANDARD_WORKS_SET_DEFAULT(standardDailyDevotional);
+    STANDARD_WORKS_SET_DEFAULT(standardHebrewStrongsLexicon);
+    STANDARD_WORKS_SET_DEFAULT(standardGreekStrongsLexicon);
+    STANDARD_WORKS_SET_DEFAULT(standardHebrewMorphLexicon);
+    STANDARD_WORKS_SET_DEFAULT(standardGreekMorphLexicon);
 }
 
 void StandardWorksTab::retranslateUi() {
@@ -333,7 +216,6 @@
 
     m_standardGreekStrongsLexiconLabel->setText(tr("Greek Strong's lexicon:"));
     m_standardGreekStrongsLexiconCombo->setToolTip(tr("The standard Greek lexicon is used when a hyperlink into a Greek lexicon is clicked"));
->>>>>>> 999de7dd
 
     m_standardHebrewMorphLexiconLabel->setText(tr("Hebrew morphological lexicon:"));
     m_standardHebrewMorphLexiconCombo->setToolTip(tr("The standard morphological lexicon for Hebrew texts is used when a hyperlink of a morphological tag in a Hebrew text is clicked"));
@@ -389,37 +271,42 @@
     m_explanationLabel->setMinimumWidth(300);
     layout->setSpacing(2);
     layout->addWidget(m_explanationLabel);
-
+    
+    getBtConfig().beginGroup("presentation");
 #define TEXT_FILTERS_TAB_ADD_ROW(name) \
-    m_ ## name ## Check = new QCheckBox(this); \
-    m_ ## name ## Check->setChecked(CBTConfig::get(CBTConfig::name)); \
-    layout->addWidget(m_ ## name ## Check);
-
-    TEXT_FILTERS_TAB_ADD_ROW(lineBreaks);
-    TEXT_FILTERS_TAB_ADD_ROW(verseNumbers);
-    TEXT_FILTERS_TAB_ADD_ROW(headings);
-    TEXT_FILTERS_TAB_ADD_ROW(hebrewPoints);
-    TEXT_FILTERS_TAB_ADD_ROW(hebrewCantillation);
-    TEXT_FILTERS_TAB_ADD_ROW(morphSegmentation);
-    TEXT_FILTERS_TAB_ADD_ROW(greekAccents);
-    TEXT_FILTERS_TAB_ADD_ROW(textualVariants);
-    TEXT_FILTERS_TAB_ADD_ROW(scriptureReferences);
+        m_ ## name ## Check = new QCheckBox(this); \
+        m_ ## name ## Check->setChecked(getBtConfig().getValue<bool>(#name)); \
+        layout->addWidget(m_ ## name ## Check);
+
+        TEXT_FILTERS_TAB_ADD_ROW(lineBreaks);
+        TEXT_FILTERS_TAB_ADD_ROW(verseNumbers);
+        TEXT_FILTERS_TAB_ADD_ROW(headings);
+        TEXT_FILTERS_TAB_ADD_ROW(hebrewPoints);
+        TEXT_FILTERS_TAB_ADD_ROW(hebrewCantillation);
+        TEXT_FILTERS_TAB_ADD_ROW(morphSegmentation);
+        TEXT_FILTERS_TAB_ADD_ROW(greekAccents);
+        TEXT_FILTERS_TAB_ADD_ROW(textualVariants);
+        TEXT_FILTERS_TAB_ADD_ROW(scriptureReferences);
+    getBtConfig().endGroup();
+
+    
 
     layout->addStretch(4);
 }
 
 void TextFiltersTab::save() {
-#define TEXT_FILTERS_TAB_SAVE(name) CBTConfig::set(CBTConfig::name, m_ ## name ## Check->isChecked())
-
-    TEXT_FILTERS_TAB_SAVE(lineBreaks);
-    TEXT_FILTERS_TAB_SAVE(verseNumbers);
-    TEXT_FILTERS_TAB_SAVE(headings);
-    TEXT_FILTERS_TAB_SAVE(hebrewPoints);
-    TEXT_FILTERS_TAB_SAVE(hebrewCantillation);
-    TEXT_FILTERS_TAB_SAVE(morphSegmentation);
-    TEXT_FILTERS_TAB_SAVE(greekAccents);
-    TEXT_FILTERS_TAB_SAVE(textualVariants);
-    TEXT_FILTERS_TAB_SAVE(scriptureReferences);
+    getBtConfig().beginGroup("presentation");
+#define TEXT_FILTERS_TAB_SAVE(name) getBtConfig().setValue(#name, m_ ## name ## Check->isChecked())
+        TEXT_FILTERS_TAB_SAVE(lineBreaks);
+        TEXT_FILTERS_TAB_SAVE(verseNumbers);
+        TEXT_FILTERS_TAB_SAVE(headings);
+        TEXT_FILTERS_TAB_SAVE(hebrewPoints);
+        TEXT_FILTERS_TAB_SAVE(hebrewCantillation);
+        TEXT_FILTERS_TAB_SAVE(morphSegmentation);
+        TEXT_FILTERS_TAB_SAVE(greekAccents);
+        TEXT_FILTERS_TAB_SAVE(textualVariants);
+        TEXT_FILTERS_TAB_SAVE(scriptureReferences);
+    getBtConfig().endGroup();
 }
 
 
@@ -440,47 +327,6 @@
     m_textualVariantsCheck->setText(tr("Use textual variants"));
 }
 
-<<<<<<< HEAD
-void StandardWorksTab::save() {
-    getBtConfig().setDefaultSwordModuleByType("standardBible",
-                                              CSwordBackend::instance()->findModuleByDescription(m_standardBibleCombo->currentText())
-                                             );
-    getBtConfig().setDefaultSwordModuleByType("standardCommentary",
-                                              CSwordBackend::instance()->findModuleByDescription(m_standardCommentaryCombo->currentText())
-                                             );
-    getBtConfig().setDefaultSwordModuleByType("standardLexicon",
-                                              CSwordBackend::instance()->findModuleByDescription(m_standardLexiconCombo->currentText())
-                                             );
-    getBtConfig().setDefaultSwordModuleByType("standardDailyDevotional",
-                                              CSwordBackend::instance()->findModuleByDescription(m_standardDailyDevotionalCombo->currentText())
-                                             );
-    getBtConfig().setDefaultSwordModuleByType("standardHebrewStrongsLexicon",
-                                              CSwordBackend::instance()->findModuleByDescription(m_standardHebrewStrongCombo->currentText())
-                                             );
-    getBtConfig().setDefaultSwordModuleByType("standardGreekStrongsLexicon",
-                                              CSwordBackend::instance()->findModuleByDescription(m_standardGreekStrongCombo->currentText())
-                                             );
-    getBtConfig().setDefaultSwordModuleByType("standardHebrewMorphLexicon",
-                                              CSwordBackend::instance()->findModuleByDescription(m_standardHebrewMorphCombo->currentText())
-                                             );
-    getBtConfig().setDefaultSwordModuleByType("standardGreekMorphLexicon",
-                                              CSwordBackend::instance()->findModuleByDescription(m_standardGreekMorphCombo->currentText())
-                                             );
-}
-
-void TextFiltersTab::save() {
-    getBtConfig().beginGroup("presentation");
-        getBtConfig().setValue("lineBreaks", m_lineBreaksCheck->isChecked());
-        getBtConfig().setValue("verseNumbers", m_verseNumbersCheck->isChecked());
-        getBtConfig().setValue("headings", m_headingsCheck->isChecked());
-        getBtConfig().setValue("scriptureReferences", m_scriptureReferencesCheck->isChecked());
-        getBtConfig().setValue("hebrewPoints", m_hebrewPointsCheck->isChecked());
-        getBtConfig().setValue("hebrewCantillation", m_hebrewCantillationCheck->isChecked());
-        getBtConfig().setValue("morphSegmentation", m_morphSegmentationCheck->isChecked());
-        getBtConfig().setValue("greekAccents", m_greekAccentsCheck->isChecked());
-        getBtConfig().setValue("textualVariants", m_textualVariantsCheck->isChecked());
-    getBtConfig().endGroup();
-=======
 /*******************************************************************************
   CSwordSettingsPage
 *******************************************************************************/
@@ -509,7 +355,6 @@
 
     m_tabWidget->setTabText(m_tabWidget->indexOf(m_worksTab), tr("Standard works"));
     m_tabWidget->setTabText(m_tabWidget->indexOf(m_filtersTab), tr("Text filters"));
->>>>>>> 999de7dd
 }
 
 void CSwordSettingsPage::save() {
