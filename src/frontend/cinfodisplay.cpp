--- conflicted
+++ resolved
@@ -86,22 +86,6 @@
 
     CDisplayTemplateMgr::Settings settings;
     settings.pageCSS_ID = "infodisplay";
-<<<<<<< HEAD
-    QString divText("<div class=\"infodisplay\">%1</div>");
-    QString initialMagText(tr("<small>This is the Mag viewer area. Hover the "
-                              "mouse over links or other items which include "
-                              "some data and the contents appear in the Mag "
-                              "after a short delay. Move the mouse into Mag "
-                              "rapidly or lock the view by pressing and "
-                              "holding Shift while moving the mouse.</small>"));
-    QString content(mgr->fillTemplate(getBtConfig().getValue<QString>("gui/displayStyle"),
-                                      divText.arg(initialMagText),
-                                      settings)
-                   );
-    m_htmlPart->setText(content);
-}
-=======
->>>>>>> 999de7dd
 
     QString div = "<div class=\"infodisplay\"";
     if (!lang.isEmpty()) {
@@ -111,7 +95,7 @@
     }
     div.append(">");
 
-    QString content(mgr->fillTemplate(CBTConfig::get(CBTConfig::displayStyle),
+    QString content(mgr->fillTemplate(getBtConfig().getValue<QString>("gui/displayStyle"),
                                       div + data + "</div>",
                                       settings));
     m_htmlPart->setText(content);
@@ -127,26 +111,7 @@
     QSharedPointer<CSwordKey> key( CSwordKey::createInstance(m) );
     key->setKey(key_text);
 
-<<<<<<< HEAD
-    CDisplayTemplateMgr *mgr = CDisplayTemplateMgr::instance();
-    CDisplayTemplateMgr::Settings settings;
-    settings.pageCSS_ID = "infodisplay";
-
-    // lookup text and wrap in a "div" with language set to module language
-    QString lang = m->language()->abbrev();
-    QString renderedText = key->renderedText();
-    QString divText = "<div class=\"infodisplay\" lang=\"";
-    divText.append(lang);
-    divText.append("\">");
-    divText.append(renderedText);
-    divText.append("</div>");
-
-    QString content = mgr->fillTemplate(getBtConfig().getValue<QString>("gui/displayStyle"), divText, settings);
-
-    m_htmlPart->setText(content);
-=======
     setInfo(key->renderedText(), m->language()->abbrev());
->>>>>>> 999de7dd
 }
 
 void CInfoDisplay::setInfo(const InfoType type, const QString& data) {
@@ -202,18 +167,8 @@
         };
     }
 
-<<<<<<< HEAD
-    CDisplayTemplateMgr *mgr = CDisplayTemplateMgr::instance();
-    CDisplayTemplateMgr::Settings settings;
-    settings.pageCSS_ID = "infodisplay";
-    //  settings.langAbbrev = "";
-    QString content = mgr->fillTemplate(getBtConfig().getValue<QString>("gui/displayStyle"), text, settings);
-
-    //   qWarning("setting text:\n%s", content.latin1());
-=======
     setInfo(text);
 }
->>>>>>> 999de7dd
 
 void CInfoDisplay::setInfo(CSwordModuleInfo *module) {
     if (module) {
@@ -543,17 +498,6 @@
     return ret;
 }
 
-<<<<<<< HEAD
-void CInfoDisplay::clearInfo() {
-    CDisplayTemplateMgr *tmgr = CDisplayTemplateMgr::instance();
-    CDisplayTemplateMgr::Settings settings;
-    settings.pageCSS_ID = "infodisplay";
-
-    m_htmlPart->setText( tmgr->fillTemplate(getBtConfig().getValue<QString>("gui/displayStyle"), QString::null, settings) );
-}
-
-=======
->>>>>>> 999de7dd
 QSize CInfoDisplay::sizeHint() const {
     return QSize(100, 150);
 }
